--- conflicted
+++ resolved
@@ -1,10 +1,7 @@
 - abdallah-nour
 - abhi-kr-2100
-<<<<<<< HEAD
 - adamdotjs
-=======
 - AchThomas
->>>>>>> 2d4addb5
 - Ajayff4
 - alany411
 - alexlbr

# API Reference

- [Components](#components)
  - [`<Router>`](#router)
  - [`<Link>`](#link)
  - [`<IndexLink>`](#indexlink)
  - [`withRouter`](#withroutercomponent)
  - [`<RouterContext>`](#routercontext)
    - [`context.router`](#contextrouter)

- [Configuration Components](#configuration-components)
  - [`<Route>`](#route)
  - [`PlainRoute`](#plainroute)
  - [`<Redirect>`](#redirect)
  - [`<IndexRoute>`](#indexroute-1)
  - [`<IndexRedirect>`](#indexredirect)

- [Route Components](#route-components)
  - [Injected Props](#injected-props)
  - [Named Components](#named-components)

- [Histories](#histories)
  - [`browserHistory`](#browserhistory)
  - [`hashHistory`](#hashhistory)
  - [`createMemoryHistory()`](#creatememoryhistoryoptions)
  - [`useRouterHistory()`](#userouterhistorycreatehistory)

- [Utilities](#utilities)
  - [`match()`](#match-routes-location-history-options--cb)
  - [`createRoutes()`](#createroutesroutes)
  - [`PropTypes`](#proptypes)


## Components

### `<Router>`
Primary component of React Router. It keeps your UI and the URL in sync.

#### Props
##### `children` (required)
One or many [`<Route>`](#route)s or [`PlainRoute`](#plainroute)s. When the history changes, `<Router>` will match a branch of its routes, and render their configured [components](#routecomponent), with child route components nested inside the parents.

##### `routes`
Alias for `children`.

##### `history`
The history the router should listen to. Typically `browserHistory` or `hashHistory`.

```js
import { browserHistory } from 'react-router'
ReactDOM.render(<Router history={browserHistory} />, el)
```

##### `createElement(Component, props)`
When the router is ready to render a branch of route components, it will use this function to create the elements. You may want to take control of creating the elements when you're using some sort of data abstraction, like setting up subscriptions to stores, or passing in some sort of application module to each component via props.

```js
<Router createElement={createElement} />

// default behavior
function createElement(Component, props) {
  // make sure you pass all the props in!
  return <Component {...props} />
}

// maybe you're using something like Relay
function createElement(Component, props) {
  // make sure you pass all the props in!
  return <RelayContainer Component={Component} routerProps={props} />
}
```

##### `onError(error)`
While the router is matching, errors may bubble up, here is your opportunity to catch and deal with them. Typically these will come from async features like [`route.getComponents`](#getcomponentsnextstate-callback), [`route.getIndexRoute`](#getindexroutepartialnextstate-callback), and [`route.getChildRoutes`](#getchildroutespartialnextstate-callback).

##### `onUpdate()`
Called whenever the router updates its state in response to URL changes.

##### `render(props)`
This is primarily for integrating with other libraries that need to participate in rendering before the route components are rendered. It defaults to `render={(props) => <RouterContext {...props} />}`.

Ensure that you render a `<RouterContext>` at the end of the line, passing all the props passed to `render`.

##### `stringifyQuery(queryObject)` (deprecated)

##### `parseQueryString(queryString)` (deprecated)


#### Examples
Please see the [`examples/`](/examples) directory of the repository for extensive examples of using `<Router>`.



### `<Link>`
The primary way to allow users to navigate around your application. `<Link>` will render a fully accessible anchor tag with the proper href.

A `<Link>` can know when the route it links to is active and automatically apply an `activeClassName` and/or `activeStyle` when given either prop. The `<Link>` will be active if the current route is either the linked route or any descendant of the linked route. To have the link be active only on the exact linked route, use [`<IndexLink>`](#indexlink) instead or set the `onlyActiveOnIndex` prop.

#### Props
##### `to`
A [location descriptor](https://github.com/ReactJSTraining/history/blob/master/docs/Glossary.md#locationdescriptor). Usually this is a string or an object, with the following semantics:

* If it's a string it represents the absolute path to link to, e.g. `/users/123` (relative paths are not supported).
* If it's an object it can have four keys:
  * `pathname`: A string representing the path to link to.
  * `query`: An object of key:value pairs to be stringified.
  * `hash`: A hash to put in the URL, e.g. `#a-hash`.
  * `state`: State to persist to the `location`.

<<<<<<< HEAD
_Note: React Router currently does not manage scroll position, and will not scroll to the element corresponding to the hash.
=======
_Note: React Router currently does not manage scroll position, and will not scroll to the element corresponding to `hash`._
>>>>>>> 9c955c52

##### `activeClassName`
The className a `<Link>` receives when its route is active. No active class by default.

##### `activeStyle`
The styles to apply to the link element when its route is active.

##### `onClick(e)`
A custom handler for the click event. Works just like a handler on an `<a>` tag - calling `e.preventDefault()` will prevent the transition from firing, while `e.stopPropagation()` will prevent the event from bubbling.

##### `onlyActiveOnIndex`
If `true`, the `<Link>` will only be active when the current route exactly matches the linked route.

##### *others*
You can also pass props you'd like to be on the `<a>` such as a `title`, `id`, `className`, etc.

##### `query` **([deprecated](/upgrade-guides/v2.0.0.md#link-to-onenter-and-isactive-use-location-descriptors) see `to`)**

##### `hash` **([deprecated](/upgrade-guides/v2.0.0.md#link-to-onenter-and-isactive-use-location-descriptors) see `to`)**

##### `state` **([deprecated](/upgrade-guides/v2.0.0.md#link-to-onenter-and-isactive-use-location-descriptors) see `to`)**

#### Example
Given a route like `<Route path="/users/:userId" />`:

```js
<Link to={`/users/${user.id}`} activeClassName="active">{user.name}</Link>
// becomes one of these depending on your History and if the route is
// active
<a href="/users/123" class="active">Michael</a>
<a href="#/users/123">Michael</a>

// change the activeClassName
<Link to={`/users/${user.id}`} activeClassName="current">{user.name}</Link>

// change style when link is active
<Link to="/users" style={{color: 'white'}} activeStyle={{color: 'red'}}>Users</Link>
```

### `<IndexLink>`
An `<IndexLink>` is like a [`<Link>`](#link), except it is only active when the current route is exactly the linked route. It is equivalent to `<Link>` with the `onlyActiveOnIndex` prop set.

### `withRouter(component)`
A HoC (higher-order component) that wraps another component to provide `props.router`, `props.params`, `props.location`, and `props.routes`. Pass in your component and it will return the wrapped component.

### `<RouterContext>`
A `<RouterContext>` renders the component tree for a given router state. Its used by `<Router>` but also useful for server rendering and integrating in brownfield development.

It also provides a `router` object on [context](https://facebook.github.io/react/docs/context.html).

#### `context.router`

Contains data and methods relevant to routing. Most useful for imperatively transitioning around the application.

##### `push(pathOrLoc)`
Transitions to a new URL, adding a new entry in the browser history.

```js
router.push('/users/12')

// or with a location descriptor object
router.push({
  pathname: '/users/12',
  query: { modal: true },
  state: { fromDashboard: true }
})
```

##### `replace(pathOrLoc)`
Identical to `push` except replaces the current history entry with a new one.

##### `go(n)`
Go forward or backward in the history by `n` or `-n`.

##### `goBack()`
Go back one entry in the history.

##### `goForward()`
Go forward one entry in the history.

##### `setRouteLeaveHook(route, hook)`
Registers the given hook function to run before leaving the given route.

During a normal transition, the hook function receives the next location as its only argument and can return either a prompt message (string) to show the user, to make sure they want to leave the page; or `false`, to prevent the transition. Any other return value will have no effect.

During the beforeunload event (in browsers) the hook receives no arguments.
In this case it must return a prompt message to prevent the transition.

Returns a function that may be used to unbind the listener.

You don't need to manually tear down the route leave hook in most cases. We automatically remove all attached route leave hooks after leaving the associated route.

##### `createPath(pathOrLoc, query)`
Stringifies the query into the pathname, using the router's config.

##### `createHref(pathOrLoc, query)`
Creates a URL, using the router's config. For example, it will add `#/` in front of the `pathname` for hash history.

##### `isActive(pathOrLoc, indexOnly)`
Returns `true` or `false` depending on if the `pathOrLoc` is active. Will be true for every route in the route branch matched (child route is active, therefore parent is too), unless `indexOnly` is specified, in which case it will only match the exact path.

A route is only considered active if all the URL parameters match, including optional parameters and their presence or absence.

However, only explicitly specified query parameters will be checked. That means that `isActive({ pathname: '/foo', query: { a: 'b' } })` will return `true` when the location is `/foo?a=b&c=d`. To require that a query parameter be absent, specify its value as an explicit `undefined`, e.g. `isActive({ pathname: '/foo', query: { a: 'b', c: undefined } })`, which would be `false` in this example.


## Configuration Components

### `<Route>`
A `<Route>` is used to declaratively map routes to your application's
component hierarchy.

#### Props
##### `path`
The path used in the URL.

It will concat with the parent route's path unless it starts with `/`,
making it an absolute path.

**Note**: Absolute paths may not be used in route config that is [dynamically loaded](/docs/guides/DynamicRouting.md).

If left undefined, the router will try to match the child routes.

##### `component`
A single component to be rendered when the route matches the URL. It can
be rendered by the parent route component with `this.props.children`.

```js
const routes = (
  <Route component={App}>
    <Route path="groups" component={Groups} />
    <Route path="users" component={Users} />
  </Route>
)

class App extends React.Component {
  render () {
    return (
      <div>
        {/* this will be either <Users> or <Groups> */}
        {this.props.children}
      </div>
    )
  }
}
```

##### `components`
Routes can define one or more named components as an object of `[name]: component` pairs to be rendered when the path matches the URL. They can be rendered by the parent route component with `this.props[name]`.

```js
// Think of it outside the context of the router - if you had pluggable
// portions of your `render`, you might do it like this:
// <App main={<Users />} sidebar={<UsersSidebar />} />

const routes = (
  <Route component={App}>
    <Route path="groups" components={{main: Groups, sidebar: GroupsSidebar}} />
    <Route path="users" components={{main: Users, sidebar: UsersSidebar}}>
      <Route path=":userId" component={Profile} />
    </Route>
  </Route>
)

class App extends React.Component {
  render () {
    const { main, sidebar } = this.props
    return (
      <div>
        <div className="Main">
          {main}
        </div>
        <div className="Sidebar">
          {sidebar}
        </div>
      </div>
    )
  }
}

class Users extends React.Component {
  render () {
    return (
      <div>
        {/* if at "/users/123" `children` will be <Profile> */}
        {/* UsersSidebar will also get <Profile> as this.props.children,
            so its a little weird, but you can decide which one wants
            to continue with the nesting */}
        {this.props.children}
      </div>
    )
  }
}
```

##### `getComponent(nextState, callback)`
Same as `component` but asynchronous, useful for code-splitting.

###### `callback` signature
`cb(err, component)`

```js
<Route path="courses/:courseId" getComponent={(nextState, cb) => {
  // do asynchronous stuff to find the components
  cb(null, Course)
}} />
```

##### `getComponents(nextState, callback)`
Same as `components` but asynchronous, useful for
code-splitting.

###### `callback` signature
`cb(err, components)`

```js
<Route path="courses/:courseId" getComponents={(nextState, cb) => {
  // do asynchronous stuff to find the components
  cb(null, {sidebar: CourseSidebar, content: Course})
}} />
```

##### `children`
Routes can be nested, `this.props.children` will contain the element created from the child route component. Please refer to the [Route Configuration](/docs/guides/RouteConfiguration.md) since this is a very critical part of the router's design.

##### `onEnter(nextState, replace, callback?)`
Called when a route is about to be entered. It provides the next router state and a function to redirect to another path. `this` will be the route instance that triggered the hook.

If `callback` is listed as a 3rd argument, this hook will run asynchronously, and the transition will block until `callback` is called.

##### `onChange(prevState, nextState, replace, callback?)`
Called on routes when the location changes, but the route itself neither enters or leaves. For example, this will be called when a route's children change, or when the location query changes. It provides the previous router state, the next router state, and a function to redirect to another path. `this` will be the route instance that triggered the hook.

If `callback` is listed as a 4th argument, this hook will run asynchronously, and the transition will block until `callback` is called.

##### `onLeave()`
Called when a route is about to be exited.


### `PlainRoute`
A plain JavaScript object route definition. `<Router>` turns JSX `<Route>`s into these objects, but you can use them directly if you prefer. All of the props are the same as `<Route>` props, except those listed here.

#### Props
##### `childRoutes`
An array of child routes, same as `children` in JSX route configs.

##### `getChildRoutes(partialNextState, callback)`
Same as `childRoutes` but asynchronous and receives `partialNextState`. Useful for code-splitting and dynamic route matching (given some state or session data to return a different set of child routes).

###### `callback` signature
`cb(err, routesArray)`

```js
let myRoute = {
  path: 'course/:courseId',
  childRoutes: [
    announcementsRoute,
    gradesRoute,
    assignmentsRoute
  ]
}

// async child routes
let myRoute = {
  path: 'course/:courseId',
  getChildRoutes(location, cb) {
    // do asynchronous stuff to find the child routes
    cb(null, [ announcementsRoute, gradesRoute, assignmentsRoute ])
  }
}

// navigation dependent child routes
// can link with some state
<Link to="/picture/123" state={{ fromDashboard: true }} />

let myRoute = {
  path: 'picture/:id',
  getChildRoutes(partialNextState, cb) {
    let { state } = partialNextState

    if (state && state.fromDashboard) {
      cb(null, [dashboardPictureRoute])
    } else {
      cb(null, [pictureRoute])
    }
  }
}
```

##### `indexRoute`
The [index route](/docs/guides/IndexRoutes.md). This is the same as specifying an `<IndexRoute>` child when using JSX route configs.

##### `getIndexRoute(partialNextState, callback)`

Same as `indexRoute`, but asynchronous and receives `partialNextState`. As with `getChildRoutes`, this can be useful for code-splitting and dynamic route matching.

###### `callback` signature
`cb(err, route)`

```js
// For example:
let myIndexRoute = {
  component: MyIndex
}

let myRoute = {
  path: 'courses',
  indexRoute: myIndexRoute
}

// async index route
let myRoute = {
  path: 'courses',
  getIndexRoute(partialNextState, cb) {
    // do something async here
    cb(null, myIndexRoute)
  }
}
```



### `<Redirect>`
A `<Redirect>` sets up a redirect to another route in your application to maintain old URLs.

#### Props
##### `from`
The path you want to redirect from, including dynamic segments.

##### `to`
The path you want to redirect to.

##### `query`
By default, the query parameters will just pass through but you can specify them if you need to.

```js
// Say we want to change from `/profile/123` to `/about/123`
// and redirect `/get-in-touch` to `/contact`
<Route component={App}>
  <Route path="about/:userId" component={UserProfile} />
  {/* /profile/123 -> /about/123 */}
  <Redirect from="profile/:userId" to="about/:userId" />
</Route>
```

Note that the `<Redirect>` can be placed anywhere in the route hierarchy, though [normal precedence](/docs/guides/RouteMatching.md#precedence) rules apply. If you'd prefer the redirects to be next to their respective routes, the `from` path will match the same as a regular route `path`.

```js
<Route path="course/:courseId">
  <Route path="dashboard" />
  {/* /course/123/home -> /course/123/dashboard */}
  <Redirect from="home" to="dashboard" />
</Route>
```



### `<IndexRoute>`
An `<IndexRoute>` allows you to provide a default "child" to a parent route when visitor is at the URL of the parent.

Please see the [Index Routes guide](/docs/guides/IndexRoutes.md).

#### Props
All the same props as [Route](#route) except for `path`.



### `<IndexRedirect>`
An `<IndexRedirect>` allows you to redirect from the URL of a parent route to another route. They can be used to allow a child route to serve as the default route for its parent, while still keeping a distinct URL.

Please see the [Index Routes guide](/docs/guides/IndexRoutes.md).

#### Props
All the same props as [Redirect](#redirect) except for `from`.



## Route Components
A route's component is rendered when that route matches the URL. The router will inject the following properties into your component when it's rendered:

### Injected Props

#### `location`
The current [location](https://github.com/reactjs/history/blob/master/docs/Location.md).

#### `params`
The dynamic segments of the URL.

#### `route`
The route that rendered this component.

#### `router`
Contains methods relevant to routing. Most useful for imperatively transitioning around the application.

#### `routeParams`
A subset of `this.props.params` that were directly specified in this component's route. For example, if the route's path is `users/:userId` and the URL is `/users/123/portfolios/345` then `this.props.routeParams` will be `{userId: '123'}`, and `this.props.params` will be `{userId: '123', portfolioId: 345}`.

#### `children`
The matched child route element to be rendered. If the route has [named components](/docs/API.md#named-components) then this will be undefined, and the components will instead be available as direct properties on `this.props`.

##### Example
```js
render((
  <Router>
    <Route path="/" component={App}>
      <Route path="groups" component={Groups} />
      <Route path="users" component={Users} />
    </Route>
  </Router>
), node)

class App extends React.Component {
  render() {
    return (
      <div>
        {/* this will be either <Users> or <Groups> */}
        {this.props.children}
      </div>
    )
  }
}
```

### Named Components
When a route has one or more named components, the child elements are available by name on `this.props`. In this case `this.props.children` will be undefined. All route components can participate in the nesting.

#### Example
```js
render((
  <Router>
    <Route path="/" component={App}>
      <Route path="groups" components={{main: Groups, sidebar: GroupsSidebar}} />
      <Route path="users" components={{main: Users, sidebar: UsersSidebar}}>
        <Route path="users/:userId" component={Profile} />
      </Route>
    </Route>
  </Router>
), node)

class App extends React.Component {
  render() {
    // the matched child route components become props in the parent
    return (
      <div>
        <div className="Main">
          {/* this will either be <Groups> or <Users> */}
          {this.props.main}
        </div>
        <div className="Sidebar">
          {/* this will either be <GroupsSidebar> or <UsersSidebar> */}
          {this.props.sidebar}
        </div>
      </div>
    )
  }
}

class Users extends React.Component {
  render() {
    return (
      <div>
        {/* if at "/users/123" this will be <Profile> */}
        {/* UsersSidebar will also get <Profile> as this.props.children.
            You can pick where it renders */}
        {this.props.children}
      </div>
    )
  }
}
```



## Histories

For more details, please see the [histories guide](/docs/guides/Histories.md).

### `browserHistory`
`browserHistory` uses the HTML5 History API when available, and falls back to full refreshes otherwise. `browserHistory` requires additional configuration on the server side to serve up URLs, but is the generally preferred solution for modern web pages.


### `hashHistory`
`hashHistory` uses URL hashes, along with a query key to keep track of state. `hashHistory` requires no additional server configuration, but is generally less preferred than `browserHistory`.


### `createMemoryHistory(options)`
`createMemoryHistory` creates an in-memory `history` object that does not interact with the browser URL. This is useful when you need to customize the `history` used for server-side rendering, as well as for automated testing.


### `useRouterHistory(createHistory)`
`useRouterHistory` is a `history` enhancer that configures a given `createHistory` factory to work with React Router. This allows using custom histories in addition to the bundled singleton histories.

It also pre-enhances the history with the
[useQueries](https://github.com/ReactJSTraining/history/blob/master/docs/QuerySupport.md)
and
[useBasename](https://github.com/ReactJSTraining/history/blob/master/docs/BasenameSupport.md)
enhancers from `history`

#### Example
```js
import createHashHistory from 'history/lib/createHashHistory'
const history = useRouterHistory(createHashHistory)({ queryKey: false })
```



## Utilities

### `match({ routes, location, [history], ...options }, cb)`

This function is to be used for server-side rendering. It matches a set of routes to a location, without rendering, and calls a `callback(error, redirectLocation, renderProps)` when it's done.

The function will create a `history` for you, passing the additional `options` along to create it. These options can include `basename` to control the base name for URLs, as well as the pair of `parseQueryString` and `stringifyQuery` to control query string parsing and serializing. You can also pass in an already instantiated `history` object, which can be constructed however you like.

The three arguments to the callback function you pass to `match` are:
- `error`: A Javascript `Error` object if an error occurred, `undefined` otherwise.
- `redirectLocation`: A [Location](/docs/Glossary.md#location) object if the route is a redirect, `undefined` otherwise.
- `renderProps`: The props you should pass to the routing context if the route matched, `undefined` otherwise.

If all three parameters are `undefined`, this means that there was no route found matching the given location.

*Note: You probably don't want to use this in a browser unless you're doing server-side rendering of async routes.*


### `createRoutes(routes)`

Creates and returns an array of routes from the given object which may be a JSX route, a plain object route, or an array of either.

#### params
##### `routes`
One or many [`<Route>`](#route)s or [`PlainRoute`](#plainroute)s.


### `PropTypes`
The following prop types are exported at top level and from `react-router/lib/PropTypes`:
- `routerShape`: Shape for the `router` object on context
- `locationShape`: Shape for the `location` object on route component props<|MERGE_RESOLUTION|>--- conflicted
+++ resolved
@@ -107,11 +107,7 @@
   * `hash`: A hash to put in the URL, e.g. `#a-hash`.
   * `state`: State to persist to the `location`.
 
-<<<<<<< HEAD
-_Note: React Router currently does not manage scroll position, and will not scroll to the element corresponding to the hash.
-=======
 _Note: React Router currently does not manage scroll position, and will not scroll to the element corresponding to `hash`._
->>>>>>> 9c955c52
 
 ##### `activeClassName`
 The className a `<Link>` receives when its route is active. No active class by default.

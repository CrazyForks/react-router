--- conflicted
+++ resolved
@@ -5,7 +5,7 @@
 # RouterProvider
 
 <!--
-⚠️ ⚠️ IMPORTANT ⚠️ ⚠️ 
+⚠️ ⚠️ IMPORTANT ⚠️ ⚠️
 
 Thank you for helping improve our documentation!
 
@@ -22,7 +22,6 @@
 
 [Reference Documentation ↗](https://api.reactrouter.com/v7/functions/react_router.RouterProvider.html)
 
-<<<<<<< HEAD
 Render the UI for the given data router. Should typically be at the
 top of an app's element tree.
 
@@ -32,39 +31,21 @@
 import { createRoot } from "react-dom/client";
 
 const router = createBrowserRouter(routes);
-=======
-Accepts a data router, subscribes to its changes, and renders the
-matching components. Should typically be at the top of an app's element tree.
-
-```tsx
-import { createRoot } from "react-dom/client";
-import { createBrowserRouter } from "react-router";
-import { RouterProvider } from "react-router/dom";
-
-let router = createBrowserRouter(routes);
-
->>>>>>> 63f0cd32
 createRoot(document.getElementById("root")).render(
-  <RouterProvider router={router} />
+  <RouterProvider router={router} />,
 );
 ```
 
 ## Signature
 
 ```tsx
-function RouterProvider({ router, flushSync: reactDomFlushSyncImpl, }: RouterProviderProps): React.ReactElement
+function RouterProvider({
+  router,
+  flushSync: reactDomFlushSyncImpl,
+}: RouterProviderProps): React.ReactElement;
 ```
 
-<<<<<<< HEAD
 ## Props
-=======
-<docs-warning>This is an implementation detail and shouldn't need to be used in your application.</docs-warning>
-
-This prop provides a way to inject the `react-dom` `flushSync` implementation when running `RouterProvider` in a DOM environment for use during routing operations with `flushSync` enabled (i.e., [useNavigate](../hooks/useNavigate#signature)).
-
-- If you're running `RouterProvider` in a memory environment (such as unit tests) you can import it from `react-router` and omit this prop
-- If you are running `RouterProvider` in a DOM environment, you should be importing it from `react-router/dom` which automatically passes the `react-dom` `flushSync` implementation for you
->>>>>>> 63f0cd32
 
 ### router
 
@@ -75,11 +56,8 @@
 The [`ReactDOM.flushSync`](https://react.dev/reference/react-dom/flushSync)
 implementation to use for flushing updates.
 
-<<<<<<< HEAD
 You usually don't have to worry about this:
+
 - The `RouterProvider` exported from `react-router/dom` handles this internally for you
 - If you are rendering in a non-DOM environment, you can import
-  `RouterProvider` from `react-router` and ignore this prop
-=======
-The initialized data router for the application.
->>>>>>> 63f0cd32
+  `RouterProvider` from `react-router` and ignore this prop
---
title: matchRSCServerRequest
unstable: true
---

# unstable_matchRSCServerRequest
<<<<<<< HEAD

<!--
⚠️ ⚠️ IMPORTANT ⚠️ ⚠️ 

Thank you for helping improve our documentation!

This file is auto-generated from the JSDoc comments in the source
code, so please edit the JSDoc comments in the file below and this
file will be re-generated once those changes are merged.

https://github.com/remix-run/react-router/blob/main/packages/react-router/lib/rsc/server.rsc.ts
-->
=======
>>>>>>> 35718a35

[MODES: data]

<br />
<br />

<<<<<<< HEAD
<docs-warning>This API is experimental and subject to breaking changes in 
minor/patch releases. Please use with caution and pay **very** close attention 
=======
<docs-warning>This API is experimental and subject to breaking changes in
minor/patch releases. Please use with caution and pay **very** close attention
>>>>>>> 35718a35
to release notes for relevant changes.</docs-warning>

## Summary

[Reference Documentation ↗](https://api.reactrouter.com/v7/functions/react_router.unstable_matchRSCServerRequest.html)

Matches the given routes to a Request and returns a RSC Response encoding an
`RSCPayload` for consumption by a RSC enabled client router.

```tsx
import {
  createTemporaryReferenceSet,
  decodeAction,
  decodeReply,
  loadServerAction,
  renderToReadableStream,
} from "@vitejs/plugin-rsc/rsc";
import { unstable_matchRSCServerRequest as matchRSCServerRequest } from "react-router";

<<<<<<< HEAD
=======
```tsx filename=entry.rsc.ts
import {
  createTemporaryReferenceSet,
  decodeAction,
  decodeReply,
  loadServerAction,
  renderToReadableStream,
} from "@vitejs/plugin-rsc/rsc";
import { unstable_matchRSCServerRequest as matchRSCServerRequest } from "react-router";

>>>>>>> 35718a35
matchRSCServerRequest({
  createTemporaryReferenceSet,
  decodeAction,
  decodeFormState,
  decodeReply,
  loadServerAction,
  request,
  routes: routes(),
  generateResponse(match) {
    return new Response(
      renderToReadableStream(match.payload),
      {
        status: match.statusCode,
        headers: match.headers,
      }
    );
  },
});
```

## Signature

```tsx
async function matchRSCServerRequest({
  createTemporaryReferenceSet,
  basename,
  decodeReply,
  requestContext,
  loadServerAction,
  decodeAction,
  decodeFormState,
  onError,
  request,
  routes,
  generateResponse,
}: {
  createTemporaryReferenceSet: () => unknown;
  basename?: string;
  decodeReply?: DecodeReplyFunction;
  decodeAction?: DecodeActionFunction;
  decodeFormState?: DecodeFormStateFunction;
  requestContext?: unstable_RouterContextProvider;
  loadServerAction?: LoadServerActionFunction;
  onError?: (error: unknown) => void;
  request: Request;
  routes: RSCRouteConfigEntry[];
  generateResponse: (
    match: RSCMatch,
    {
      temporaryReferences,
    }: {
      temporaryReferences: unknown;
    },
  ) => Response;
}): Promise<Response>
```

## Params

### opts.basename

The basename to use when matching the request.

### opts.decodeAction

Your `react-server-dom-xyz/server`'s `decodeAction` function, responsible for loading a server action.

### opts.decodeReply

Your `react-server-dom-xyz/server`'s `decodeReply` function, used to decode the server function's arguments and bind them to the
implementation for invocation by the router.

### opts.decodeFormState

A function responsible for decoding form state for progressively enhanceable forms with `useActionState` using your
`react-server-dom-xyz/server`'s `decodeFormState`.

### opts.generateResponse

A function responsible for using your `renderToReadableStream` to generate a Response encoding the `RSCPayload`.

### opts.loadServerAction

Your `react-server-dom-xyz/server`'s `loadServerAction` function, used to load a server action by ID.

### opts.request

The request to match against.

### opts.requestContext

An instance of `unstable_RouterContextProvider` that should be created per request, to be passed to loaders, actions and middleware.

### opts.routes

Your route definitions.

### opts.createTemporaryReferenceSet

A function that returns a temporary reference set for the request, used to track temporary references in the RSC stream.

### opts.onError

An optional error handler that will be called with any errors that occur during the request processing.

## Returns

A Response that contains the RSC data for hydration.
<|MERGE_RESOLUTION|>--- conflicted
+++ resolved
@@ -4,10 +4,9 @@
 ---
 
 # unstable_matchRSCServerRequest
-<<<<<<< HEAD
 
 <!--
-⚠️ ⚠️ IMPORTANT ⚠️ ⚠️ 
+⚠️ ⚠️ IMPORTANT ⚠️ ⚠️
 
 Thank you for helping improve our documentation!
 
@@ -17,21 +16,14 @@
 
 https://github.com/remix-run/react-router/blob/main/packages/react-router/lib/rsc/server.rsc.ts
 -->
-=======
->>>>>>> 35718a35
 
 [MODES: data]
 
 <br />
 <br />
 
-<<<<<<< HEAD
-<docs-warning>This API is experimental and subject to breaking changes in 
-minor/patch releases. Please use with caution and pay **very** close attention 
-=======
 <docs-warning>This API is experimental and subject to breaking changes in
 minor/patch releases. Please use with caution and pay **very** close attention
->>>>>>> 35718a35
 to release notes for relevant changes.</docs-warning>
 
 ## Summary
@@ -51,19 +43,6 @@
 } from "@vitejs/plugin-rsc/rsc";
 import { unstable_matchRSCServerRequest as matchRSCServerRequest } from "react-router";
 
-<<<<<<< HEAD
-=======
-```tsx filename=entry.rsc.ts
-import {
-  createTemporaryReferenceSet,
-  decodeAction,
-  decodeReply,
-  loadServerAction,
-  renderToReadableStream,
-} from "@vitejs/plugin-rsc/rsc";
-import { unstable_matchRSCServerRequest as matchRSCServerRequest } from "react-router";
-
->>>>>>> 35718a35
 matchRSCServerRequest({
   createTemporaryReferenceSet,
   decodeAction,
@@ -78,7 +57,7 @@
       {
         status: match.statusCode,
         headers: match.headers,
-      }
+      },
     );
   },
 });
@@ -118,7 +97,7 @@
       temporaryReferences: unknown;
     },
   ) => Response;
-}): Promise<Response>
+}): Promise<Response>;
 ```
 
 ## Params
@@ -171,4 +150,4 @@
 
 ## Returns
 
-A Response that contains the RSC data for hydration.
+A Response that contains the RSC data for hydration.
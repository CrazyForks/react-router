--- conflicted
+++ resolved
@@ -318,31 +318,8 @@
   it('merges two query strings', function () {
     expect(Path.withQuery('/path?a=b', { c: [ 'd', 'e' ] })).toEqual('/path?a=b&c=d&c=e');
   });
-<<<<<<< HEAD
-=======
 
   it('handles special characters', function () {
     expect(Path.withQuery('/path?a=b', { c: [ 'd#e', 'f&a=i#j+k' ] })).toEqual('/path?a=b&c=d%23e&c=f%26a%3Di%23j%2Bk');
   });
-});
-
-describe('Path.normalize', function () {
-  describe('on a path with no slashes at the beginning', function () {
-    it('adds a slash', function () {
-      expect(Path.normalize('a/b/c')).toEqual('/a/b/c');
-    });
-  });
-
-  describe('on a path with a single slash at the beginning', function () {
-    it('preserves the slash', function () {
-      expect(Path.normalize('/a/b/c')).toEqual('/a/b/c');
-    });
-  });
-
-  describe('on a path with many slashes at the beginning', function () {
-    it('reduces them to a single slash', function () {
-      expect(Path.normalize('//a/b/c')).toEqual('/a/b/c');
-    });
-  });
->>>>>>> 83c8f59b
 });
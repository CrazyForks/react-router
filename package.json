--- conflicted
+++ resolved
@@ -109,11 +109,7 @@
   },
   "filesize": {
     "packages/router/dist/router.umd.min.js": {
-<<<<<<< HEAD
-      "none": "39 kB"
-=======
       "none": "41 kB"
->>>>>>> 2cd82667
     },
     "packages/react-router/dist/react-router.production.min.js": {
       "none": "13 kB"

--- conflicted
+++ resolved
@@ -1,11 +1,6 @@
 {
   "name": "react-router-dom-v5-compat",
-<<<<<<< HEAD
   "version": "6.4.0-pre.3",
-  "author": "Remix Software <hello@remix.run>",
-=======
-  "version": "6.4.0-pre.2",
->>>>>>> 121e85a8
   "description": "Migration path to React Router v6 from v4/5",
   "keywords": [
     "react",
@@ -34,20 +29,6 @@
   "peerDependencies": {
     "react": ">=16.8",
     "react-dom": ">=16.8",
-<<<<<<< HEAD
     "react-router-dom": "6.4.0-pre.3"
-  },
-  "sideEffects": false,
-  "keywords": [
-    "react",
-    "router",
-    "route",
-    "routing",
-    "history",
-    "link"
-  ]
-=======
-    "react-router-dom": "4 || 5"
   }
->>>>>>> 121e85a8
 }
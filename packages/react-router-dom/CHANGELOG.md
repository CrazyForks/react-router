# react-router-dom

<<<<<<< HEAD
## 6.28.0

### Minor Changes

- - Log deprecation warnings for v7 flags ([#11750](https://github.com/remix-run/react-router/pull/11750))
  - Add deprecation warnings to `json`/`defer` in favor of returning raw objects
    - These methods will be removed in React Router v7

### Patch Changes

- Update JSDoc URLs for new website structure (add /v6/ segment) ([#12141](https://github.com/remix-run/react-router/pull/12141))
- Updated dependencies:
  - `react-router@6.28.0`
  - `@remix-run/router@1.21.0`

## 6.27.0

### Minor Changes

- Stabilize `unstable_patchRoutesOnNavigation` ([#11973](https://github.com/remix-run/react-router/pull/11973))
  - Add new `PatchRoutesOnNavigationFunctionArgs` type for convenience ([#11967](https://github.com/remix-run/react-router/pull/11967))
- Stabilize `unstable_dataStrategy` ([#11974](https://github.com/remix-run/react-router/pull/11974))
- Stabilize the `unstable_flushSync` option for navigations and fetchers ([#11989](https://github.com/remix-run/react-router/pull/11989))
- Stabilize the `unstable_viewTransition` option for navigations and the corresponding `unstable_useViewTransitionState` hook ([#11989](https://github.com/remix-run/react-router/pull/11989))

### Patch Changes

- Fix bug when submitting to the current contextual route (parent route with an index child) when an `?index` param already exists from a prior submission ([#12003](https://github.com/remix-run/react-router/pull/12003))

- Fix `useFormAction` bug - when removing `?index` param it would not keep other non-Remix `index` params ([#12003](https://github.com/remix-run/react-router/pull/12003))

- Fix types for `RouteObject` within `PatchRoutesOnNavigationFunction`'s `patch` method so it doesn't expect agnostic route objects passed to `patch` ([#11967](https://github.com/remix-run/react-router/pull/11967))

- Updated dependencies:
  - `react-router@6.27.0`
  - `@remix-run/router@1.20.0`

## 6.26.2

### Patch Changes

- Updated dependencies:
  - `@remix-run/router@1.19.2`
  - `react-router@6.26.2`

## 6.26.1

### Patch Changes

- Rename `unstable_patchRoutesOnMiss` to `unstable_patchRoutesOnNavigation` to match new behavior ([#11888](https://github.com/remix-run/react-router/pull/11888))
- Updated dependencies:
  - `@remix-run/router@1.19.1`
  - `react-router@6.26.1`

## 6.26.0

### Minor Changes

- Add a new `replace(url, init?)` alternative to `redirect(url, init?)` that performs a `history.replaceState` instead of a `history.pushState` on client-side navigation redirects ([#11811](https://github.com/remix-run/react-router/pull/11811))

### Patch Changes

- Fix initial hydration behavior when using `future.v7_partialHydration` along with `unstable_patchRoutesOnMiss` ([#11838](https://github.com/remix-run/react-router/pull/11838))
  - During initial hydration, `router.state.matches` will now include any partial matches so that we can render ancestor `HydrateFallback` components
- Updated dependencies:
  - `@remix-run/router@1.19.0`
  - `react-router@6.26.0`

## 6.25.1

### Patch Changes

- Memoize some `RouterProvider` internals to reduce unnecessary re-renders ([#11803](https://github.com/remix-run/react-router/pull/11803))
- Updated dependencies:
  - `react-router@6.25.1`

## 6.25.0

### Minor Changes

- Stabilize `future.unstable_skipActionErrorRevalidation` as `future.v7_skipActionErrorRevalidation` ([#11769](https://github.com/remix-run/react-router/pull/11769))
  - When this flag is enabled, actions will not automatically trigger a revalidation if they return/throw a `Response` with a `4xx`/`5xx` status code
  - You may still opt-into revalidation via `shouldRevalidate`
  - This also changes `shouldRevalidate`'s `unstable_actionStatus` parameter to `actionStatus`

### Patch Changes

- Updated dependencies:
  - `react-router@6.25.0`
  - `@remix-run/router@1.18.0`

## 6.24.1

### Patch Changes

- Remove `polyfill.io` reference from warning message because the domain was sold and has since been determined to serve malware ([#11741](https://github.com/remix-run/react-router/pull/11741))
  - See <https://sansec.io/research/polyfill-supply-chain-attack>
- Export `NavLinkRenderProps` type for easier typing of custom `NavLink` callback ([#11553](https://github.com/remix-run/react-router/pull/11553))
- Updated dependencies:
  - `@remix-run/router@1.17.1`
  - `react-router@6.24.1`

## 6.24.0

### Minor Changes

- Add support for Lazy Route Discovery (a.k.a. Fog of War) ([#11626](https://github.com/remix-run/react-router/pull/11626))
  - RFC: <https://github.com/remix-run/react-router/discussions/11113>
  - `unstable_patchRoutesOnMiss` docs: <https://reactrouter.com/v6/routers/create-browser-router>

### Patch Changes

- Fix `fetcher.submit` types - remove incorrect `navigate`/`fetcherKey`/`unstable_viewTransition` options because they are only relevant for `useSubmit` ([#11631](https://github.com/remix-run/react-router/pull/11631))
- Allow falsy `location.state` values passed to `<StaticRouter>` ([#11495](https://github.com/remix-run/react-router/pull/11495))
- Updated dependencies:
  - `react-router@6.24.0`
  - `@remix-run/router@1.17.0`

## 6.23.1

### Patch Changes

- Check for `document` existence when checking `startViewTransition` ([#11544](https://github.com/remix-run/react-router/pull/11544))
- Change the `react-router-dom/server` import back to `react-router-dom` instead of `index.ts` ([#11514](https://github.com/remix-run/react-router/pull/11514))
- Updated dependencies:
  - `@remix-run/router@1.16.1`
  - `react-router@6.23.1`

## 6.23.0

### Minor Changes

- Add a new `unstable_dataStrategy` configuration option ([#11098](https://github.com/remix-run/react-router/pull/11098))
  - This option allows Data Router applications to take control over the approach for executing route loaders and actions
  - The default implementation is today's behavior, to fetch all loaders in parallel, but this option allows users to implement more advanced data flows including Remix single-fetch, middleware/context APIs, automatic loader caching, and more

### Patch Changes

- Updated dependencies:
  - `@remix-run/router@1.16.0`
  - `react-router@6.23.0`

## 6.22.3

### Patch Changes

- Updated dependencies:
  - `@remix-run/router@1.15.3`
  - `react-router@6.22.3`

## 6.22.2

### Patch Changes

- Updated dependencies:
  - `@remix-run/router@1.15.2`
  - `react-router@6.22.2`

## 6.22.1

### Patch Changes

- Updated dependencies:
  - `react-router@6.22.1`
  - `@remix-run/router@1.15.1`

## 6.22.0

### Minor Changes

- Include a `window__reactRouterVersion` tag for CWV Report detection ([#11222](https://github.com/remix-run/react-router/pull/11222))

### Patch Changes

- Updated dependencies:
  - `@remix-run/router@1.15.0`
  - `react-router@6.22.0`

## 6.21.3

### Patch Changes

- Fix `NavLink` `isPending` when a `basename` is used ([#11195](https://github.com/remix-run/react-router/pull/11195))
- Remove leftover `unstable_` prefix from `Blocker`/`BlockerFunction` types ([#11187](https://github.com/remix-run/react-router/pull/11187))
- Updated dependencies:
  - `react-router@6.21.3`

## 6.21.2

### Patch Changes

- Leverage `useId` for internal fetcher keys when available ([#11166](https://github.com/remix-run/react-router/pull/11166))
- Updated dependencies:
  - `@remix-run/router@1.14.2`
  - `react-router@6.21.2`

## 6.21.1

### Patch Changes

- Updated dependencies:
  - `react-router@6.21.1`
  - `@remix-run/router@1.14.1`

## 6.21.0

### Minor Changes

- Add a new `future.v7_relativeSplatPath` flag to implement a breaking bug fix to relative routing when inside a splat route. ([#11087](https://github.com/remix-run/react-router/pull/11087))

  This fix was originally added in [#10983](https://github.com/remix-run/react-router/issues/10983) and was later reverted in [#11078](https://github.com/remix-run/react-router/pull/11078) because it was determined that a large number of existing applications were relying on the buggy behavior (see [#11052](https://github.com/remix-run/react-router/issues/11052))

  **The Bug**
  The buggy behavior is that without this flag, the default behavior when resolving relative paths is to _ignore_ any splat (`*`) portion of the current route path.

  **The Background**
  This decision was originally made thinking that it would make the concept of nested different sections of your apps in `<Routes>` easier if relative routing would _replace_ the current splat:

  ```jsx
  <BrowserRouter>
    <Routes>
      <Route path="/" element={<Home />} />
      <Route path="dashboard/*" element={<Dashboard />} />
    </Routes>
  </BrowserRouter>
  ```

  Any paths like `/dashboard`, `/dashboard/team`, `/dashboard/projects` will match the `Dashboard` route. The dashboard component itself can then render nested `<Routes>`:

  ```jsx
  function Dashboard() {
    return (
      <div>
        <h2>Dashboard</h2>
        <nav>
          <Link to="/">Dashboard Home</Link>
          <Link to="team">Team</Link>
          <Link to="projects">Projects</Link>
        </nav>

        <Routes>
          <Route path="/" element={<DashboardHome />} />
          <Route path="team" element={<DashboardTeam />} />
          <Route path="projects" element={<DashboardProjects />} />
        </Routes>
      </div>
    );
  }
  ```

  Now, all links and route paths are relative to the router above them. This makes code splitting and compartmentalizing your app really easy. You could render the `Dashboard` as its own independent app, or embed it into your large app without making any changes to it.

  **The Problem**

  The problem is that this concept of ignoring part of a path breaks a lot of other assumptions in React Router - namely that `"."` always means the current location pathname for that route. When we ignore the splat portion, we start getting invalid paths when using `"."`:

  ```jsx
  // If we are on URL /dashboard/team, and we want to link to /dashboard/team:
  function DashboardTeam() {
    // ❌ This is broken and results in <a href="/dashboard">
    return <Link to=".">A broken link to the Current URL</Link>;

    // ✅ This is fixed but super unintuitive since we're already at /dashboard/team!
    return <Link to="./team">A broken link to the Current URL</Link>;
  }
  ```

  We've also introduced an issue that we can no longer move our `DashboardTeam` component around our route hierarchy easily - since it behaves differently if we're underneath a non-splat route, such as `/dashboard/:widget`. Now, our `"."` links will, properly point to ourself _inclusive of the dynamic param value_ so behavior will break from it's corresponding usage in a `/dashboard/*` route.

  Even worse, consider a nested splat route configuration:

  ```jsx
  <BrowserRouter>
    <Routes>
      <Route path="dashboard">
        <Route path="*" element={<Dashboard />} />
      </Route>
    </Routes>
  </BrowserRouter>
  ```

  Now, a `<Link to=".">` and a `<Link to="..">` inside the `Dashboard` component go to the same place! That is definitely not correct!

  Another common issue arose in Data Routers (and Remix) where any `<Form>` should post to it's own route `action` if you the user doesn't specify a form action:

  ```jsx
  let router = createBrowserRouter({
    path: "/dashboard",
    children: [
      {
        path: "*",
        action: dashboardAction,
        Component() {
          // ❌ This form is broken!  It throws a 405 error when it submits because
          // it tries to submit to /dashboard (without the splat value) and the parent
          // `/dashboard` route doesn't have an action
          return <Form method="post">...</Form>;
        },
      },
    ],
  });
  ```

  This is just a compounded issue from the above because the default location for a `Form` to submit to is itself (`"."`) - and if we ignore the splat portion, that now resolves to the parent route.

  **The Solution**
  If you are leveraging this behavior, it's recommended to enable the future flag, move your splat to it's own route, and leverage `../` for any links to "sibling" pages:

  ```jsx
  <BrowserRouter>
    <Routes>
      <Route path="dashboard">
        <Route index path="*" element={<Dashboard />} />
      </Route>
    </Routes>
  </BrowserRouter>

  function Dashboard() {
    return (
      <div>
        <h2>Dashboard</h2>
        <nav>
          <Link to="..">Dashboard Home</Link>
          <Link to="../team">Team</Link>
          <Link to="../projects">Projects</Link>
        </nav>

        <Routes>
          <Route path="/" element={<DashboardHome />} />
          <Route path="team" element={<DashboardTeam />} />
          <Route path="projects" element={<DashboardProjects />} />
        </Router>
      </div>
    );
  }
  ```

  This way, `.` means "the full current pathname for my route" in all cases (including static, dynamic, and splat routes) and `..` always means "my parents pathname".

### Patch Changes

- Updated dependencies:
  - `@remix-run/router@1.14.0`
  - `react-router@6.21.0`

## 6.20.1

### Patch Changes

- Revert the `useResolvedPath` fix for splat routes due to a large number of applications that were relying on the buggy behavior (see <https://github.com/remix-run/react-router/issues/11052#issuecomment-1836589329>). We plan to re-introduce this fix behind a future flag in the next minor version. ([#11078](https://github.com/remix-run/react-router/pull/11078))
- Updated dependencies:
  - `react-router@6.20.1`
  - `@remix-run/router@1.13.1`

## 6.20.0

### Minor Changes

- Export the `PathParam` type from the public API ([#10719](https://github.com/remix-run/react-router/pull/10719))

### Patch Changes

- Updated dependencies:
  - `react-router@6.20.0`
  - `@remix-run/router@1.13.0`

## 6.19.0

### Minor Changes

- Add `unstable_flushSync` option to `useNavigate`/`useSumbit`/`fetcher.load`/`fetcher.submit` to opt-out of `React.startTransition` and into `ReactDOM.flushSync` for state updates ([#11005](https://github.com/remix-run/react-router/pull/11005))
- Allow `unstable_usePrompt` to accept a `BlockerFunction` in addition to a `boolean` ([#10991](https://github.com/remix-run/react-router/pull/10991))

### Patch Changes

- Fix issue where a changing fetcher `key` in a `useFetcher` that remains mounted wasn't getting picked up ([#11009](https://github.com/remix-run/react-router/pull/11009))
- Fix `useFormAction` which was incorrectly inheriting the `?index` query param from child route `action` submissions ([#11025](https://github.com/remix-run/react-router/pull/11025))
- Fix `NavLink` `active` logic when `to` location has a trailing slash ([#10734](https://github.com/remix-run/react-router/pull/10734))
- Updated dependencies:
  - `react-router@6.19.0`
  - `@remix-run/router@1.12.0`

## 6.18.0

### Minor Changes

- Add support for manual fetcher key specification via `useFetcher({ key: string })` so you can access the same fetcher instance from different components in your application without prop-drilling ([RFC](https://github.com/remix-run/remix/discussions/7698)) ([#10960](https://github.com/remix-run/react-router/pull/10960))

  - Fetcher keys are now also exposed on the fetchers returned from `useFetchers` so that they can be looked up by `key`

- Add `navigate`/`fetcherKey` params/props to `useSumbit`/`Form` to support kicking off a fetcher submission under the hood with an optionally user-specified `key` ([#10960](https://github.com/remix-run/react-router/pull/10960))

  - Invoking a fetcher in this way is ephemeral and stateless
  - If you need to access the state of one of these fetchers, you will need to leverage `useFetcher({ key })` to look it up elsewhere

### Patch Changes

- Adds a fetcher context to `RouterProvider` that holds completed fetcher data, in preparation for the upcoming future flag that will change the fetcher persistence/cleanup behavior ([#10961](https://github.com/remix-run/react-router/pull/10961))
- Fix the `future` prop on `BrowserRouter`, `HashRouter` and `MemoryRouter` so that it accepts a `Partial<FutureConfig>` instead of requiring all flags to be included. ([#10962](https://github.com/remix-run/react-router/pull/10962))
- Updated dependencies:
  - `@remix-run/router@1.11.0`
  - `react-router@6.18.0`

## 6.17.0

### Minor Changes

- Add experimental support for the [View Transitions API](https://developer.mozilla.org/en-US/docs/Web/API/ViewTransition) via `document.startViewTransition` to enable CSS animated transitions on SPA navigations in your application. ([#10916](https://github.com/remix-run/react-router/pull/10916))

  The simplest approach to enabling a View Transition in your React Router app is via the new `<Link unstable_viewTransition>` prop. This will cause the navigation DOM update to be wrapped in `document.startViewTransition` which will enable transitions for the DOM update. Without any additional CSS styles, you'll get a basic cross-fade animation for your page.

  If you need to apply more fine-grained styles for your animations, you can leverage the `unstable_useViewTransitionState` hook which will tell you when a transition is in progress and you can use that to apply classes or styles:

  ```jsx
  function ImageLink(to, src, alt) {
    let isTransitioning = unstable_useViewTransitionState(to);
    return (
      <Link to={to} unstable_viewTransition>
        <img
          src={src}
          alt={alt}
          style={{
            viewTransitionName: isTransitioning ? "image-expand" : "",
          }}
        />
      </Link>
    );
  }
  ```

  You can also use the `<NavLink unstable_viewTransition>` shorthand which will manage the hook usage for you and automatically add a `transitioning` class to the `<a>` during the transition:

  ```css
  a.transitioning img {
    view-transition-name: "image-expand";
  }
  ```

  ```jsx
  <NavLink to={to} unstable_viewTransition>
    <img src={src} alt={alt} />
  </NavLink>
  ```

  For an example usage of View Transitions with React Router, check out [our fork](https://github.com/brophdawg11/react-router-records) of the [Astro Records](https://github.com/Charca/astro-records) demo.

  For more information on using the View Transitions API, please refer to the [Smooth and simple transitions with the View Transitions API](https://developer.chrome.com/docs/web-platform/view-transitions/) guide from the Google Chrome team.

  Please note, that because the `ViewTransition` API is a DOM API, we now export a specific `RouterProvider` from `react-router-dom` with this functionality. If you are importing `RouterProvider` from `react-router`, then it will not support view transitions. ([#10928](https://github.com/remix-run/react-router/pull/10928)

### Patch Changes

- Log a warning and fail gracefully in `ScrollRestoration` when `sessionStorage` is unavailable ([#10848](https://github.com/remix-run/react-router/pull/10848))
- Updated dependencies:
  - `@remix-run/router@1.10.0`
  - `react-router@6.17.0`

## 6.16.0

### Minor Changes

- Updated dependencies:
  - `@remix-run/router@1.9.0`
  - `react-router@6.16.0`

### Patch Changes

- Properly encode rendered URIs in server rendering to avoid hydration errors ([#10769](https://github.com/remix-run/react-router/pull/10769))

## 6.15.0

### Minor Changes

- Add's a new `redirectDocument()` function which allows users to specify that a redirect from a `loader`/`action` should trigger a document reload (via `window.location`) instead of attempting to navigate to the redirected location via React Router ([#10705](https://github.com/remix-run/react-router/pull/10705))

### Patch Changes

- Fixes an edge-case affecting web extensions in Firefox that use `URLSearchParams` and the `useSearchParams` hook. ([#10620](https://github.com/remix-run/react-router/pull/10620))
- Do not include hash in `useFormAction()` for unspecified actions since it cannot be determined on the server and causes hydration issues ([#10758](https://github.com/remix-run/react-router/pull/10758))
- Reorder effects in `unstable_usePrompt` to avoid throwing an exception if the prompt is unblocked and a navigation is performed synchronously ([#10687](https://github.com/remix-run/react-router/pull/10687), [#10718](https://github.com/remix-run/react-router/pull/10718))
- Updated dependencies:
  - `@remix-run/router@1.8.0`
  - `react-router@6.15.0`

## 6.14.2

### Patch Changes

- Properly decode element id when emulating hash scrolling via `<ScrollRestoration>` ([#10682](https://github.com/remix-run/react-router/pull/10682))
- Add missing `<Form state>` prop to populate `history.state` on submission navigations ([#10630](https://github.com/remix-run/react-router/pull/10630))
- Support proper hydration of `Error` subclasses such as `ReferenceError`/`TypeError` ([#10633](https://github.com/remix-run/react-router/pull/10633))
- Updated dependencies:
  - `@remix-run/router@1.7.2`
  - `react-router@6.14.2`

## 6.14.1

### Patch Changes

- Updated dependencies:
  - `react-router@6.14.1`
  - `@remix-run/router@1.7.1`

## 6.14.0

### Minor Changes

- Add support for `application/json` and `text/plain` encodings for `useSubmit`/`fetcher.submit`. To reflect these additional types, `useNavigation`/`useFetcher` now also contain `navigation.json`/`navigation.text` and `fetcher.json`/`fetcher.text` which include the json/text submission if applicable ([#10413](https://github.com/remix-run/react-router/pull/10413))

  ```jsx
  // The default behavior will still serialize as FormData
  function Component() {
    let navigation = useNavigation();
    let submit = useSubmit();
    submit({ key: "value" }, { method: "post" });
    // navigation.formEncType => "application/x-www-form-urlencoded"
    // navigation.formData    => FormData instance
  }

  async function action({ request }) {
    // request.headers.get("Content-Type") => "application/x-www-form-urlencoded"
    // await request.formData()            => FormData instance
  }
  ```

  ```js
  // Opt-into JSON encoding with `encType: "application/json"`
  function Component() {
    let navigation = useNavigation();
    let submit = useSubmit();
    submit({ key: "value" }, { method: "post", encType: "application/json" });
    // navigation.formEncType => "application/json"
    // navigation.json        => { key: "value" }
  }

  async function action({ request }) {
    // request.headers.get("Content-Type") => "application/json"
    // await request.json()                => { key: "value" }
  }
  ```

  ```js
  // Opt-into text encoding with `encType: "text/plain"`
  function Component() {
    let navigation = useNavigation();
    let submit = useSubmit();
    submit("Text submission", { method: "post", encType: "text/plain" });
    // navigation.formEncType => "text/plain"
    // navigation.text        => "Text submission"
  }

  async function action({ request }) {
    // request.headers.get("Content-Type") => "text/plain"
    // await request.text()                => "Text submission"
  }
  ```

### Patch Changes

- When submitting a form from a `submitter` element, prefer the built-in `new FormData(form, submitter)` instead of the previous manual approach in modern browsers (those that support the new `submitter` parameter) ([#9865](https://github.com/remix-run/react-router/pull/9865), [#10627](https://github.com/remix-run/react-router/pull/10627))
  - For browsers that don't support it, we continue to just append the submit button's entry to the end, and we also add rudimentary support for `type="image"` buttons
  - If developers want full spec-compliant support for legacy browsers, they can use the `formdata-submitter-polyfill`
- Call `window.history.pushState/replaceState` before updating React Router state (instead of after) so that `window.location` matches `useLocation` during synchronous React 17 rendering ([#10448](https://github.com/remix-run/react-router/pull/10448))
  - ⚠️ However, generally apps should not be relying on `window.location` and should always reference `useLocation` when possible, as `window.location` will not be in sync 100% of the time (due to `popstate` events, concurrent mode, etc.)
- Fix `tsc --skipLibCheck:false` issues on React 17 ([#10622](https://github.com/remix-run/react-router/pull/10622))
- Upgrade `typescript` to 5.1 ([#10581](https://github.com/remix-run/react-router/pull/10581))
- Updated dependencies:
  - `react-router@6.14.0`
  - `@remix-run/router@1.7.0`

## 6.13.0

### Minor Changes

- Move [`React.startTransition`](https://react.dev/reference/react/startTransition) usage behind a [future flag](https://reactrouter.com/v6/guides/api-development-strategy) to avoid issues with existing incompatible `Suspense` usages. We recommend folks adopting this flag to be better compatible with React concurrent mode, but if you run into issues you can continue without the use of `startTransition` until v7. Issues usually boils down to creating net-new promises during the render cycle, so if you run into issues you should either lift your promise creation out of the render cycle or put it behind a `useMemo`. ([#10596](https://github.com/remix-run/react-router/pull/10596))

  Existing behavior will no longer include `React.startTransition`:

  ```jsx
  <BrowserRouter>
    <Routes>{/*...*/}</Routes>
  </BrowserRouter>

  <RouterProvider router={router} />
  ```

  If you wish to enable `React.startTransition`, pass the future flag to your component:

  ```jsx
  <BrowserRouter future={{ v7_startTransition: true }}>
    <Routes>{/*...*/}</Routes>
  </BrowserRouter>

  <RouterProvider router={router} future={{ v7_startTransition: true }}/>
  ```

### Patch Changes

- Work around webpack/terser `React.startTransition` minification bug in production mode ([#10588](https://github.com/remix-run/react-router/pull/10588))
- Updated dependencies:
  - `react-router@6.13.0`
=======
## 7.0.0

### Major Changes

- Remove the original `defer` implementation in favor of using raw promises via single fetch and `turbo-stream`. This removes these exports from React Router: ([#11744](https://github.com/remix-run/react-router/pull/11744))
>>>>>>> e8e3b004

  - `defer`
  - `AbortedDeferredError`
  - `type TypedDeferredData`
  - `UNSAFE_DeferredData`
  - `UNSAFE_DEFERRED_SYMBOL`,

- Use `createRemixRouter`/`RouterProvider` in `entry.client` instead of `RemixBrowser` ([#11469](https://github.com/remix-run/react-router/pull/11469))

- Remove single\_fetch future flag. ([#11522](https://github.com/remix-run/react-router/pull/11522))

- Remove `future.v7_startTransition` flag ([#11696](https://github.com/remix-run/react-router/pull/11696))

- Remove `future.v7_normalizeFormMethod` future flag ([#11697](https://github.com/remix-run/react-router/pull/11697))

- Allow returning `undefined` from actions and loaders ([#11680](https://github.com/remix-run/react-router/pull/11680))

- update minimum node version to 18 ([#11690](https://github.com/remix-run/react-router/pull/11690))

- Remove `future.v7_prependBasename` from the ionternalized `@remix-run/router` package ([#11726](https://github.com/remix-run/react-router/pull/11726))

- Remove `future.v7_throwAbortReason` from internalized `@remix-run/router` package ([#11728](https://github.com/remix-run/react-router/pull/11728))

- Add `exports` field to all packages ([#11675](https://github.com/remix-run/react-router/pull/11675))

- node package no longer re-exports from react-router ([#11702](https://github.com/remix-run/react-router/pull/11702))

- updates the minimum React version to 18 ([#11689](https://github.com/remix-run/react-router/pull/11689))

- - Remove the `future.v7_partialHydration` flag ([#11725](https://github.com/remix-run/react-router/pull/11725))
    - This also removes the `<RouterProvider fallbackElement>` prop
      - To migrate, move the `fallbackElement` to a `hydrateFallbackElement`/`HydrateFallback` on your root route
    - Also worth nothing there is a related breaking changer with this future flag:
      - Without `future.v7_partialHydration` (when using `fallbackElement`), `state.navigation` was populated during the initial load
      - With `future.v7_partialHydration`, `state.navigation` remains in an `"idle"` state during the initial load

- Remove `future.v7_fetcherPersist` flag ([#11731](https://github.com/remix-run/react-router/pull/11731))

### Minor Changes

<<<<<<< HEAD
- Enable `basename` support in `useFetcher` ([#10336](https://github.com/remix-run/react-router/pull/10336))
  - If you were previously working around this issue by manually prepending the `basename` then you will need to remove the manually prepended `basename` from your `fetcher` calls (`fetcher.load('/basename/route') -> fetcher.load('/route')`)

### Patch Changes

- Fix inadvertent re-renders when using `Component` instead of `element` on a route definition ([#10287](https://github.com/remix-run/react-router/pull/10287))
- Fail gracefully on `<Link to="//">` and other invalid URL values ([#10367](https://github.com/remix-run/react-router/pull/10367))
- Switched from `useSyncExternalStore` to `useState` for internal `@remix-run/router` router state syncing in `<RouterProvider>`. We found some [subtle bugs](https://codesandbox.io/s/use-sync-external-store-loop-9g7b81) where router state updates got propagated _before_ other normal `useState` updates, which could lead to footguns in `useEffect` calls. ([#10377](https://github.com/remix-run/react-router/pull/10377), [#10409](https://github.com/remix-run/react-router/pull/10409))
- Add static prop to `StaticRouterProvider`'s internal `Router` component ([#10401](https://github.com/remix-run/react-router/pull/10401))
- When using a `RouterProvider`, `useNavigate`/`useSubmit`/`fetcher.submit` are now stable across location changes, since we can handle relative routing via the `@remix-run/router` instance and get rid of our dependence on `useLocation()`. When using `BrowserRouter`, these hooks remain unstable across location changes because they still rely on `useLocation()`. ([#10336](https://github.com/remix-run/react-router/pull/10336))
- Updated dependencies:
  - `react-router@6.11.0`
  - `@remix-run/router@1.6.0`

## 6.10.0

### Minor Changes

- Added support for [**Future Flags**](https://reactrouter.com/v6/guides/api-development-strategy) in React Router. The first flag being introduced is `future.v7_normalizeFormMethod` which will normalize the exposed `useNavigation()/useFetcher()` `formMethod` fields as uppercase HTTP methods to align with the `fetch()` behavior. ([#10207](https://github.com/remix-run/react-router/pull/10207))

  - When `future.v7_normalizeFormMethod === false` (default v6 behavior),
    - `useNavigation().formMethod` is lowercase
    - `useFetcher().formMethod` is lowercase
  - When `future.v7_normalizeFormMethod === true`:
    - `useNavigation().formMethod` is uppercase
    - `useFetcher().formMethod` is uppercase
=======
- Add prefetching support to `Link`/`NavLink` when using Remix SSR ([#11402](https://github.com/remix-run/react-router/pull/11402))
- Enhance `ScrollRestoration` so it can restore properly on an SSR'd document load ([#11401](https://github.com/remix-run/react-router/pull/11401))
- Add built-in Remix-style hydration support to `RouterProvider`. When running from a Remix-SSR'd HTML payload with the proper `window` variables (`__remixContext`, `__remixManifest`, `__remixRouteModules`), you don't need to pass a `router` prop and `RouterProvider` will create the `router` for you internally. ([#11396](https://github.com/remix-run/react-router/pull/11396)) ([#11400](https://github.com/remix-run/react-router/pull/11400))
>>>>>>> e8e3b004

### Patch Changes

- Memoize some `RouterProvider` internals to reduce uneccesary re-renders ([#11817](https://github.com/remix-run/react-router/pull/11817))
- Updated dependencies:
<<<<<<< HEAD
  - `@remix-run/router@1.5.0`
  - `react-router@6.10.0`

## 6.9.0

### Minor Changes

- React Router now supports an alternative way to define your route `element` and `errorElement` fields as React Components instead of React Elements. You can instead pass a React Component to the new `Component` and `ErrorBoundary` fields if you choose. There is no functional difference between the two, so use whichever approach you prefer 😀. You shouldn't be defining both, but if you do `Component`/`ErrorBoundary` will "win". ([#10045](https://github.com/remix-run/react-router/pull/10045))

  **Example JSON Syntax**

  ```jsx
  // Both of these work the same:
  const elementRoutes = [{
    path: '/',
    element: <Home />,
    errorElement: <HomeError />,
  }]

  const componentRoutes = [{
    path: '/',
    Component: Home,
    ErrorBoundary: HomeError,
  }]

  function Home() { ... }
  function HomeError() { ... }
  ```

  **Example JSX Syntax**

  ```jsx
  // Both of these work the same:
  const elementRoutes = createRoutesFromElements(
    <Route path='/' element={<Home />} errorElement={<HomeError /> } />
  );

  const componentRoutes = createRoutesFromElements(
    <Route path='/' Component={Home} ErrorBoundary={HomeError} />
  );

  function Home() { ... }
  function HomeError() { ... }
  ```

- **Introducing Lazy Route Modules!** ([#10045](https://github.com/remix-run/react-router/pull/10045))

  In order to keep your application bundles small and support code-splitting of your routes, we've introduced a new `lazy()` route property. This is an async function that resolves the non-route-matching portions of your route definition (`loader`, `action`, `element`/`Component`, `errorElement`/`ErrorBoundary`, `shouldRevalidate`, `handle`).

  Lazy routes are resolved on initial load and during the `loading` or `submitting` phase of a navigation or fetcher call. You cannot lazily define route-matching properties (`path`, `index`, `children`) since we only execute your lazy route functions after we've matched known routes.

  Your `lazy` functions will typically return the result of a dynamic import.

  ```jsx
  // In this example, we assume most folks land on the homepage so we include that
  // in our critical-path bundle, but then we lazily load modules for /a and /b so
  // they don't load until the user navigates to those routes
  let routes = createRoutesFromElements(
    <Route path="/" element={<Layout />}>
      <Route index element={<Home />} />
      <Route path="a" lazy={() => import("./a")} />
      <Route path="b" lazy={() => import("./b")} />
    </Route>
  );
  ```

  Then in your lazy route modules, export the properties you want defined for the route:

  ```jsx
  export async function loader({ request }) {
    let data = await fetchData(request);
    return json(data);
  }

  // Export a `Component` directly instead of needing to create a React Element from it
  export function Component() {
    let data = useLoaderData();

    return (
      <>
        <h1>You made it!</h1>
        <p>{data}</p>
      </>
    );
  }

  // Export an `ErrorBoundary` directly instead of needing to create a React Element from it
  export function ErrorBoundary() {
    let error = useRouteError();
    return isRouteErrorResponse(error) ? (
      <h1>
        {error.status} {error.statusText}
      </h1>
    ) : (
      <h1>{error.message || error}</h1>
    );
  }
  ```

  An example of this in action can be found in the [`examples/lazy-loading-router-provider`](https://github.com/remix-run/react-router/tree/main/examples/lazy-loading-router-provider) directory of the repository.

  🙌 Huge thanks to @rossipedia for the [Initial Proposal](https://github.com/remix-run/react-router/discussions/9826) and [POC Implementation](https://github.com/remix-run/react-router/pull/9830).

- Updated dependencies:
  - `react-router@6.9.0`
  - `@remix-run/router@1.4.0`

## 6.8.2

### Patch Changes

- Treat same-origin absolute URLs in `<Link to>` as external if they are outside of the router `basename` ([#10135](https://github.com/remix-run/react-router/pull/10135))
- Fix `useBlocker` to return `IDLE_BLOCKER` during SSR ([#10046](https://github.com/remix-run/react-router/pull/10046))
- Fix SSR of absolute `<Link to>` urls ([#10112](https://github.com/remix-run/react-router/pull/10112))
- Properly escape HTML characters in `StaticRouterProvider` serialized hydration data ([#10068](https://github.com/remix-run/react-router/pull/10068))
- Updated dependencies:
  - `@remix-run/router@1.3.3`
  - `react-router@6.8.2`

## 6.8.1

### Patch Changes

- Improved absolute url detection in `Link` component (now also supports `mailto:` urls) ([#9994](https://github.com/remix-run/react-router/pull/9994))
- Fix partial object (search or hash only) pathnames losing current path value ([#10029](https://github.com/remix-run/react-router/pull/10029))
- Updated dependencies:
  - `react-router@6.8.1`
  - `@remix-run/router@1.3.2`

## 6.8.0

### Minor Changes

- Support absolute URLs in `<Link to>`. If the URL is for the current origin, it will still do a client-side navigation. If the URL is for a different origin then it will do a fresh document request for the new origin. ([#9900](https://github.com/remix-run/react-router/pull/9900))

  ```tsx
  <Link to="https://neworigin.com/some/path">    {/* Document request */}
  <Link to="//neworigin.com/some/path">          {/* Document request */}
  <Link to="https://www.currentorigin.com/path"> {/* Client-side navigation */}
  ```

### Patch Changes

- Fix bug with search params removal via `useSearchParams` ([#9969](https://github.com/remix-run/react-router/pull/9969))
- Respect `preventScrollReset` on `<fetcher.Form>` ([#9963](https://github.com/remix-run/react-router/pull/9963))
- Fix navigation for hash routers on manual URL changes ([#9980](https://github.com/remix-run/react-router/pull/9980))
- Use `pagehide` instead of `beforeunload` for `<ScrollRestoration>`. This has better cross-browser support, specifically on Mobile Safari. ([#9945](https://github.com/remix-run/react-router/pull/9945))
- Updated dependencies:
  - `@remix-run/router@1.3.1`
  - `react-router@6.8.0`

## 6.7.0

### Minor Changes

- Add `unstable_useBlocker` hook for blocking navigations within the app's location origin ([#9709](https://github.com/remix-run/react-router/pull/9709))
- Add `unstable_usePrompt` hook for blocking navigations within the app's location origin ([#9932](https://github.com/remix-run/react-router/pull/9932))
- Add `preventScrollReset` prop to `<Form>` ([#9886](https://github.com/remix-run/react-router/pull/9886))

### Patch Changes

- Added pass-through event listener options argument to `useBeforeUnload` ([#9709](https://github.com/remix-run/react-router/pull/9709))
- Streamline jsdom bug workaround in tests ([#9824](https://github.com/remix-run/react-router/pull/9824))
- Updated dependencies:
  - `@remix-run/router@1.3.0`
  - `react-router@6.7.0`

## 6.6.2

### Patch Changes

- Ensure `useId` consistency during SSR ([#9805](https://github.com/remix-run/react-router/pull/9805))
- Updated dependencies:
  - `react-router@6.6.2`

## 6.6.1

### Patch Changes

- Updated dependencies:
  - `@remix-run/router@1.2.1`
  - `react-router@6.6.1`

## 6.6.0

### Minor Changes

- Add `useBeforeUnload()` hook ([#9664](https://github.com/remix-run/react-router/pull/9664))
- Remove `unstable_` prefix from `createStaticHandler`/`createStaticRouter`/`StaticRouterProvider` ([#9738](https://github.com/remix-run/react-router/pull/9738))

### Patch Changes

- Proper hydration of `Error` objects from `StaticRouterProvider` ([#9664](https://github.com/remix-run/react-router/pull/9664))
- Support uppercase `<Form method>` and `useSubmit` method values ([#9664](https://github.com/remix-run/react-router/pull/9664))
- Skip initial scroll restoration for SSR apps with `hydrationData` ([#9664](https://github.com/remix-run/react-router/pull/9664))
- Fix `<button formmethod>` form submission overriddes ([#9664](https://github.com/remix-run/react-router/pull/9664))
- Updated dependencies:
  - `@remix-run/router@1.2.0`
  - `react-router@6.6.0`

## 6.5.0

### Patch Changes

- Updated dependencies:
  - `react-router@6.5.0`
  - `@remix-run/router@1.1.0`

## 6.4.5

### Patch Changes

- Updated dependencies:
  - `@remix-run/router@1.0.5`
  - `react-router@6.4.5`

## 6.4.4

### Patch Changes

- Fix issues with encoded characters in `NavLink` and descendant `<Routes>` ([#9589](https://github.com/remix-run/react-router/pull/9589), [#9647](https://github.com/remix-run/react-router/pull/9647))
- Properly serialize/deserialize `ErrorResponse` instances when using built-in hydration ([#9593](https://github.com/remix-run/react-router/pull/9593))
- Support `basename` in static data routers ([#9591](https://github.com/remix-run/react-router/pull/9591))
- Updated dependencies:
  - `@remix-run/router@1.0.4`
  - `react-router@6.4.4`

## 6.4.3

### Patch Changes

- Fix hrefs generated for `createHashRouter` ([#9409](https://github.com/remix-run/react-router/pull/9409))
- fix encoding/matching issues with special chars ([#9477](https://github.com/remix-run/react-router/pull/9477), [#9496](https://github.com/remix-run/react-router/pull/9496))
- Properly support `index` routes with a `path` in `useResolvedPath` ([#9486](https://github.com/remix-run/react-router/pull/9486))
- Respect `relative=path` prop on `NavLink` ([#9453](https://github.com/remix-run/react-router/pull/9453))
- Fix `NavLink` behavior for root urls ([#9497](https://github.com/remix-run/react-router/pull/9497))
- Updated dependencies:
  - `@remix-run/router@1.0.3`
  - `react-router@6.4.3`

## 6.4.2

### Patch Changes

- Respect `basename` in `useFormAction` ([#9352](https://github.com/remix-run/react-router/pull/9352))
- Enhance console error messages for invalid usage of data router hooks ([#9311](https://github.com/remix-run/react-router/pull/9311))
- If an index route has children, it will result in a runtime error. We have strengthened our `RouteObject`/`RouteProps` types to surface the error in TypeScript. ([#9366](https://github.com/remix-run/react-router/pull/9366))
- Updated dependencies:
  - `react-router@6.4.2`
  - `@remix-run/router@1.0.2`

## 6.4.1

### Patch Changes

- Updated dependencies:
  - `react-router@6.4.1`
  - `@remix-run/router@1.0.1`

## 6.4.0

Whoa this is a big one! `6.4.0` brings all the data loading and mutation APIs over from Remix. Here's a quick high level overview, but it's recommended you go check out the [docs](https://reactrouter.com), especially the [feature overview](https://reactrouter.com/en/6.4.0/start/overview) and the [tutorial](https://reactrouter.com/en/6.4.0/start/tutorial).

**New APIs**

- Create your router with `createMemoryRouter`/`createBrowserRouter`/`createHashRouter`
- Render your router with `<RouterProvider>`
- Load data with a Route `loader` and mutate with a Route `action`
- Handle errors with Route `errorElement`
- Submit data with the new `<Form>` component
- Perform in-page data loads and mutations with `useFetcher()`
- Defer non-critical data with `defer` and `Await`
- Manage scroll position with `<ScrollRestoration>`

**New Features**

- Perform path-relative navigations with `<Link relative="path">` (#9160)

**Bug Fixes**

- Path resolution is now trailing slash agnostic (#8861)
- `useLocation` returns the scoped location inside a `<Routes location>` component (#9094)
- respect the `<Link replace>` prop if it is defined (#8779)

**Updated Dependencies**

- `react-router@6.4.0`
=======
  - `react-router@7.0.0`
>>>>>>> e8e3b004
<|MERGE_RESOLUTION|>--- conflicted
+++ resolved
@@ -1,614 +1,10 @@
 # react-router-dom
 
-<<<<<<< HEAD
-## 6.28.0
-
-### Minor Changes
-
-- - Log deprecation warnings for v7 flags ([#11750](https://github.com/remix-run/react-router/pull/11750))
-  - Add deprecation warnings to `json`/`defer` in favor of returning raw objects
-    - These methods will be removed in React Router v7
-
-### Patch Changes
-
-- Update JSDoc URLs for new website structure (add /v6/ segment) ([#12141](https://github.com/remix-run/react-router/pull/12141))
-- Updated dependencies:
-  - `react-router@6.28.0`
-  - `@remix-run/router@1.21.0`
-
-## 6.27.0
-
-### Minor Changes
-
-- Stabilize `unstable_patchRoutesOnNavigation` ([#11973](https://github.com/remix-run/react-router/pull/11973))
-  - Add new `PatchRoutesOnNavigationFunctionArgs` type for convenience ([#11967](https://github.com/remix-run/react-router/pull/11967))
-- Stabilize `unstable_dataStrategy` ([#11974](https://github.com/remix-run/react-router/pull/11974))
-- Stabilize the `unstable_flushSync` option for navigations and fetchers ([#11989](https://github.com/remix-run/react-router/pull/11989))
-- Stabilize the `unstable_viewTransition` option for navigations and the corresponding `unstable_useViewTransitionState` hook ([#11989](https://github.com/remix-run/react-router/pull/11989))
-
-### Patch Changes
-
-- Fix bug when submitting to the current contextual route (parent route with an index child) when an `?index` param already exists from a prior submission ([#12003](https://github.com/remix-run/react-router/pull/12003))
-
-- Fix `useFormAction` bug - when removing `?index` param it would not keep other non-Remix `index` params ([#12003](https://github.com/remix-run/react-router/pull/12003))
-
-- Fix types for `RouteObject` within `PatchRoutesOnNavigationFunction`'s `patch` method so it doesn't expect agnostic route objects passed to `patch` ([#11967](https://github.com/remix-run/react-router/pull/11967))
-
-- Updated dependencies:
-  - `react-router@6.27.0`
-  - `@remix-run/router@1.20.0`
-
-## 6.26.2
-
-### Patch Changes
-
-- Updated dependencies:
-  - `@remix-run/router@1.19.2`
-  - `react-router@6.26.2`
-
-## 6.26.1
-
-### Patch Changes
-
-- Rename `unstable_patchRoutesOnMiss` to `unstable_patchRoutesOnNavigation` to match new behavior ([#11888](https://github.com/remix-run/react-router/pull/11888))
-- Updated dependencies:
-  - `@remix-run/router@1.19.1`
-  - `react-router@6.26.1`
-
-## 6.26.0
-
-### Minor Changes
-
-- Add a new `replace(url, init?)` alternative to `redirect(url, init?)` that performs a `history.replaceState` instead of a `history.pushState` on client-side navigation redirects ([#11811](https://github.com/remix-run/react-router/pull/11811))
-
-### Patch Changes
-
-- Fix initial hydration behavior when using `future.v7_partialHydration` along with `unstable_patchRoutesOnMiss` ([#11838](https://github.com/remix-run/react-router/pull/11838))
-  - During initial hydration, `router.state.matches` will now include any partial matches so that we can render ancestor `HydrateFallback` components
-- Updated dependencies:
-  - `@remix-run/router@1.19.0`
-  - `react-router@6.26.0`
-
-## 6.25.1
-
-### Patch Changes
-
-- Memoize some `RouterProvider` internals to reduce unnecessary re-renders ([#11803](https://github.com/remix-run/react-router/pull/11803))
-- Updated dependencies:
-  - `react-router@6.25.1`
-
-## 6.25.0
-
-### Minor Changes
-
-- Stabilize `future.unstable_skipActionErrorRevalidation` as `future.v7_skipActionErrorRevalidation` ([#11769](https://github.com/remix-run/react-router/pull/11769))
-  - When this flag is enabled, actions will not automatically trigger a revalidation if they return/throw a `Response` with a `4xx`/`5xx` status code
-  - You may still opt-into revalidation via `shouldRevalidate`
-  - This also changes `shouldRevalidate`'s `unstable_actionStatus` parameter to `actionStatus`
-
-### Patch Changes
-
-- Updated dependencies:
-  - `react-router@6.25.0`
-  - `@remix-run/router@1.18.0`
-
-## 6.24.1
-
-### Patch Changes
-
-- Remove `polyfill.io` reference from warning message because the domain was sold and has since been determined to serve malware ([#11741](https://github.com/remix-run/react-router/pull/11741))
-  - See <https://sansec.io/research/polyfill-supply-chain-attack>
-- Export `NavLinkRenderProps` type for easier typing of custom `NavLink` callback ([#11553](https://github.com/remix-run/react-router/pull/11553))
-- Updated dependencies:
-  - `@remix-run/router@1.17.1`
-  - `react-router@6.24.1`
-
-## 6.24.0
-
-### Minor Changes
-
-- Add support for Lazy Route Discovery (a.k.a. Fog of War) ([#11626](https://github.com/remix-run/react-router/pull/11626))
-  - RFC: <https://github.com/remix-run/react-router/discussions/11113>
-  - `unstable_patchRoutesOnMiss` docs: <https://reactrouter.com/v6/routers/create-browser-router>
-
-### Patch Changes
-
-- Fix `fetcher.submit` types - remove incorrect `navigate`/`fetcherKey`/`unstable_viewTransition` options because they are only relevant for `useSubmit` ([#11631](https://github.com/remix-run/react-router/pull/11631))
-- Allow falsy `location.state` values passed to `<StaticRouter>` ([#11495](https://github.com/remix-run/react-router/pull/11495))
-- Updated dependencies:
-  - `react-router@6.24.0`
-  - `@remix-run/router@1.17.0`
-
-## 6.23.1
-
-### Patch Changes
-
-- Check for `document` existence when checking `startViewTransition` ([#11544](https://github.com/remix-run/react-router/pull/11544))
-- Change the `react-router-dom/server` import back to `react-router-dom` instead of `index.ts` ([#11514](https://github.com/remix-run/react-router/pull/11514))
-- Updated dependencies:
-  - `@remix-run/router@1.16.1`
-  - `react-router@6.23.1`
-
-## 6.23.0
-
-### Minor Changes
-
-- Add a new `unstable_dataStrategy` configuration option ([#11098](https://github.com/remix-run/react-router/pull/11098))
-  - This option allows Data Router applications to take control over the approach for executing route loaders and actions
-  - The default implementation is today's behavior, to fetch all loaders in parallel, but this option allows users to implement more advanced data flows including Remix single-fetch, middleware/context APIs, automatic loader caching, and more
-
-### Patch Changes
-
-- Updated dependencies:
-  - `@remix-run/router@1.16.0`
-  - `react-router@6.23.0`
-
-## 6.22.3
-
-### Patch Changes
-
-- Updated dependencies:
-  - `@remix-run/router@1.15.3`
-  - `react-router@6.22.3`
-
-## 6.22.2
-
-### Patch Changes
-
-- Updated dependencies:
-  - `@remix-run/router@1.15.2`
-  - `react-router@6.22.2`
-
-## 6.22.1
-
-### Patch Changes
-
-- Updated dependencies:
-  - `react-router@6.22.1`
-  - `@remix-run/router@1.15.1`
-
-## 6.22.0
-
-### Minor Changes
-
-- Include a `window__reactRouterVersion` tag for CWV Report detection ([#11222](https://github.com/remix-run/react-router/pull/11222))
-
-### Patch Changes
-
-- Updated dependencies:
-  - `@remix-run/router@1.15.0`
-  - `react-router@6.22.0`
-
-## 6.21.3
-
-### Patch Changes
-
-- Fix `NavLink` `isPending` when a `basename` is used ([#11195](https://github.com/remix-run/react-router/pull/11195))
-- Remove leftover `unstable_` prefix from `Blocker`/`BlockerFunction` types ([#11187](https://github.com/remix-run/react-router/pull/11187))
-- Updated dependencies:
-  - `react-router@6.21.3`
-
-## 6.21.2
-
-### Patch Changes
-
-- Leverage `useId` for internal fetcher keys when available ([#11166](https://github.com/remix-run/react-router/pull/11166))
-- Updated dependencies:
-  - `@remix-run/router@1.14.2`
-  - `react-router@6.21.2`
-
-## 6.21.1
-
-### Patch Changes
-
-- Updated dependencies:
-  - `react-router@6.21.1`
-  - `@remix-run/router@1.14.1`
-
-## 6.21.0
-
-### Minor Changes
-
-- Add a new `future.v7_relativeSplatPath` flag to implement a breaking bug fix to relative routing when inside a splat route. ([#11087](https://github.com/remix-run/react-router/pull/11087))
-
-  This fix was originally added in [#10983](https://github.com/remix-run/react-router/issues/10983) and was later reverted in [#11078](https://github.com/remix-run/react-router/pull/11078) because it was determined that a large number of existing applications were relying on the buggy behavior (see [#11052](https://github.com/remix-run/react-router/issues/11052))
-
-  **The Bug**
-  The buggy behavior is that without this flag, the default behavior when resolving relative paths is to _ignore_ any splat (`*`) portion of the current route path.
-
-  **The Background**
-  This decision was originally made thinking that it would make the concept of nested different sections of your apps in `<Routes>` easier if relative routing would _replace_ the current splat:
-
-  ```jsx
-  <BrowserRouter>
-    <Routes>
-      <Route path="/" element={<Home />} />
-      <Route path="dashboard/*" element={<Dashboard />} />
-    </Routes>
-  </BrowserRouter>
-  ```
-
-  Any paths like `/dashboard`, `/dashboard/team`, `/dashboard/projects` will match the `Dashboard` route. The dashboard component itself can then render nested `<Routes>`:
-
-  ```jsx
-  function Dashboard() {
-    return (
-      <div>
-        <h2>Dashboard</h2>
-        <nav>
-          <Link to="/">Dashboard Home</Link>
-          <Link to="team">Team</Link>
-          <Link to="projects">Projects</Link>
-        </nav>
-
-        <Routes>
-          <Route path="/" element={<DashboardHome />} />
-          <Route path="team" element={<DashboardTeam />} />
-          <Route path="projects" element={<DashboardProjects />} />
-        </Routes>
-      </div>
-    );
-  }
-  ```
-
-  Now, all links and route paths are relative to the router above them. This makes code splitting and compartmentalizing your app really easy. You could render the `Dashboard` as its own independent app, or embed it into your large app without making any changes to it.
-
-  **The Problem**
-
-  The problem is that this concept of ignoring part of a path breaks a lot of other assumptions in React Router - namely that `"."` always means the current location pathname for that route. When we ignore the splat portion, we start getting invalid paths when using `"."`:
-
-  ```jsx
-  // If we are on URL /dashboard/team, and we want to link to /dashboard/team:
-  function DashboardTeam() {
-    // ❌ This is broken and results in <a href="/dashboard">
-    return <Link to=".">A broken link to the Current URL</Link>;
-
-    // ✅ This is fixed but super unintuitive since we're already at /dashboard/team!
-    return <Link to="./team">A broken link to the Current URL</Link>;
-  }
-  ```
-
-  We've also introduced an issue that we can no longer move our `DashboardTeam` component around our route hierarchy easily - since it behaves differently if we're underneath a non-splat route, such as `/dashboard/:widget`. Now, our `"."` links will, properly point to ourself _inclusive of the dynamic param value_ so behavior will break from it's corresponding usage in a `/dashboard/*` route.
-
-  Even worse, consider a nested splat route configuration:
-
-  ```jsx
-  <BrowserRouter>
-    <Routes>
-      <Route path="dashboard">
-        <Route path="*" element={<Dashboard />} />
-      </Route>
-    </Routes>
-  </BrowserRouter>
-  ```
-
-  Now, a `<Link to=".">` and a `<Link to="..">` inside the `Dashboard` component go to the same place! That is definitely not correct!
-
-  Another common issue arose in Data Routers (and Remix) where any `<Form>` should post to it's own route `action` if you the user doesn't specify a form action:
-
-  ```jsx
-  let router = createBrowserRouter({
-    path: "/dashboard",
-    children: [
-      {
-        path: "*",
-        action: dashboardAction,
-        Component() {
-          // ❌ This form is broken!  It throws a 405 error when it submits because
-          // it tries to submit to /dashboard (without the splat value) and the parent
-          // `/dashboard` route doesn't have an action
-          return <Form method="post">...</Form>;
-        },
-      },
-    ],
-  });
-  ```
-
-  This is just a compounded issue from the above because the default location for a `Form` to submit to is itself (`"."`) - and if we ignore the splat portion, that now resolves to the parent route.
-
-  **The Solution**
-  If you are leveraging this behavior, it's recommended to enable the future flag, move your splat to it's own route, and leverage `../` for any links to "sibling" pages:
-
-  ```jsx
-  <BrowserRouter>
-    <Routes>
-      <Route path="dashboard">
-        <Route index path="*" element={<Dashboard />} />
-      </Route>
-    </Routes>
-  </BrowserRouter>
-
-  function Dashboard() {
-    return (
-      <div>
-        <h2>Dashboard</h2>
-        <nav>
-          <Link to="..">Dashboard Home</Link>
-          <Link to="../team">Team</Link>
-          <Link to="../projects">Projects</Link>
-        </nav>
-
-        <Routes>
-          <Route path="/" element={<DashboardHome />} />
-          <Route path="team" element={<DashboardTeam />} />
-          <Route path="projects" element={<DashboardProjects />} />
-        </Router>
-      </div>
-    );
-  }
-  ```
-
-  This way, `.` means "the full current pathname for my route" in all cases (including static, dynamic, and splat routes) and `..` always means "my parents pathname".
-
-### Patch Changes
-
-- Updated dependencies:
-  - `@remix-run/router@1.14.0`
-  - `react-router@6.21.0`
-
-## 6.20.1
-
-### Patch Changes
-
-- Revert the `useResolvedPath` fix for splat routes due to a large number of applications that were relying on the buggy behavior (see <https://github.com/remix-run/react-router/issues/11052#issuecomment-1836589329>). We plan to re-introduce this fix behind a future flag in the next minor version. ([#11078](https://github.com/remix-run/react-router/pull/11078))
-- Updated dependencies:
-  - `react-router@6.20.1`
-  - `@remix-run/router@1.13.1`
-
-## 6.20.0
-
-### Minor Changes
-
-- Export the `PathParam` type from the public API ([#10719](https://github.com/remix-run/react-router/pull/10719))
-
-### Patch Changes
-
-- Updated dependencies:
-  - `react-router@6.20.0`
-  - `@remix-run/router@1.13.0`
-
-## 6.19.0
-
-### Minor Changes
-
-- Add `unstable_flushSync` option to `useNavigate`/`useSumbit`/`fetcher.load`/`fetcher.submit` to opt-out of `React.startTransition` and into `ReactDOM.flushSync` for state updates ([#11005](https://github.com/remix-run/react-router/pull/11005))
-- Allow `unstable_usePrompt` to accept a `BlockerFunction` in addition to a `boolean` ([#10991](https://github.com/remix-run/react-router/pull/10991))
-
-### Patch Changes
-
-- Fix issue where a changing fetcher `key` in a `useFetcher` that remains mounted wasn't getting picked up ([#11009](https://github.com/remix-run/react-router/pull/11009))
-- Fix `useFormAction` which was incorrectly inheriting the `?index` query param from child route `action` submissions ([#11025](https://github.com/remix-run/react-router/pull/11025))
-- Fix `NavLink` `active` logic when `to` location has a trailing slash ([#10734](https://github.com/remix-run/react-router/pull/10734))
-- Updated dependencies:
-  - `react-router@6.19.0`
-  - `@remix-run/router@1.12.0`
-
-## 6.18.0
-
-### Minor Changes
-
-- Add support for manual fetcher key specification via `useFetcher({ key: string })` so you can access the same fetcher instance from different components in your application without prop-drilling ([RFC](https://github.com/remix-run/remix/discussions/7698)) ([#10960](https://github.com/remix-run/react-router/pull/10960))
-
-  - Fetcher keys are now also exposed on the fetchers returned from `useFetchers` so that they can be looked up by `key`
-
-- Add `navigate`/`fetcherKey` params/props to `useSumbit`/`Form` to support kicking off a fetcher submission under the hood with an optionally user-specified `key` ([#10960](https://github.com/remix-run/react-router/pull/10960))
-
-  - Invoking a fetcher in this way is ephemeral and stateless
-  - If you need to access the state of one of these fetchers, you will need to leverage `useFetcher({ key })` to look it up elsewhere
-
-### Patch Changes
-
-- Adds a fetcher context to `RouterProvider` that holds completed fetcher data, in preparation for the upcoming future flag that will change the fetcher persistence/cleanup behavior ([#10961](https://github.com/remix-run/react-router/pull/10961))
-- Fix the `future` prop on `BrowserRouter`, `HashRouter` and `MemoryRouter` so that it accepts a `Partial<FutureConfig>` instead of requiring all flags to be included. ([#10962](https://github.com/remix-run/react-router/pull/10962))
-- Updated dependencies:
-  - `@remix-run/router@1.11.0`
-  - `react-router@6.18.0`
-
-## 6.17.0
-
-### Minor Changes
-
-- Add experimental support for the [View Transitions API](https://developer.mozilla.org/en-US/docs/Web/API/ViewTransition) via `document.startViewTransition` to enable CSS animated transitions on SPA navigations in your application. ([#10916](https://github.com/remix-run/react-router/pull/10916))
-
-  The simplest approach to enabling a View Transition in your React Router app is via the new `<Link unstable_viewTransition>` prop. This will cause the navigation DOM update to be wrapped in `document.startViewTransition` which will enable transitions for the DOM update. Without any additional CSS styles, you'll get a basic cross-fade animation for your page.
-
-  If you need to apply more fine-grained styles for your animations, you can leverage the `unstable_useViewTransitionState` hook which will tell you when a transition is in progress and you can use that to apply classes or styles:
-
-  ```jsx
-  function ImageLink(to, src, alt) {
-    let isTransitioning = unstable_useViewTransitionState(to);
-    return (
-      <Link to={to} unstable_viewTransition>
-        <img
-          src={src}
-          alt={alt}
-          style={{
-            viewTransitionName: isTransitioning ? "image-expand" : "",
-          }}
-        />
-      </Link>
-    );
-  }
-  ```
-
-  You can also use the `<NavLink unstable_viewTransition>` shorthand which will manage the hook usage for you and automatically add a `transitioning` class to the `<a>` during the transition:
-
-  ```css
-  a.transitioning img {
-    view-transition-name: "image-expand";
-  }
-  ```
-
-  ```jsx
-  <NavLink to={to} unstable_viewTransition>
-    <img src={src} alt={alt} />
-  </NavLink>
-  ```
-
-  For an example usage of View Transitions with React Router, check out [our fork](https://github.com/brophdawg11/react-router-records) of the [Astro Records](https://github.com/Charca/astro-records) demo.
-
-  For more information on using the View Transitions API, please refer to the [Smooth and simple transitions with the View Transitions API](https://developer.chrome.com/docs/web-platform/view-transitions/) guide from the Google Chrome team.
-
-  Please note, that because the `ViewTransition` API is a DOM API, we now export a specific `RouterProvider` from `react-router-dom` with this functionality. If you are importing `RouterProvider` from `react-router`, then it will not support view transitions. ([#10928](https://github.com/remix-run/react-router/pull/10928)
-
-### Patch Changes
-
-- Log a warning and fail gracefully in `ScrollRestoration` when `sessionStorage` is unavailable ([#10848](https://github.com/remix-run/react-router/pull/10848))
-- Updated dependencies:
-  - `@remix-run/router@1.10.0`
-  - `react-router@6.17.0`
-
-## 6.16.0
-
-### Minor Changes
-
-- Updated dependencies:
-  - `@remix-run/router@1.9.0`
-  - `react-router@6.16.0`
-
-### Patch Changes
-
-- Properly encode rendered URIs in server rendering to avoid hydration errors ([#10769](https://github.com/remix-run/react-router/pull/10769))
-
-## 6.15.0
-
-### Minor Changes
-
-- Add's a new `redirectDocument()` function which allows users to specify that a redirect from a `loader`/`action` should trigger a document reload (via `window.location`) instead of attempting to navigate to the redirected location via React Router ([#10705](https://github.com/remix-run/react-router/pull/10705))
-
-### Patch Changes
-
-- Fixes an edge-case affecting web extensions in Firefox that use `URLSearchParams` and the `useSearchParams` hook. ([#10620](https://github.com/remix-run/react-router/pull/10620))
-- Do not include hash in `useFormAction()` for unspecified actions since it cannot be determined on the server and causes hydration issues ([#10758](https://github.com/remix-run/react-router/pull/10758))
-- Reorder effects in `unstable_usePrompt` to avoid throwing an exception if the prompt is unblocked and a navigation is performed synchronously ([#10687](https://github.com/remix-run/react-router/pull/10687), [#10718](https://github.com/remix-run/react-router/pull/10718))
-- Updated dependencies:
-  - `@remix-run/router@1.8.0`
-  - `react-router@6.15.0`
-
-## 6.14.2
-
-### Patch Changes
-
-- Properly decode element id when emulating hash scrolling via `<ScrollRestoration>` ([#10682](https://github.com/remix-run/react-router/pull/10682))
-- Add missing `<Form state>` prop to populate `history.state` on submission navigations ([#10630](https://github.com/remix-run/react-router/pull/10630))
-- Support proper hydration of `Error` subclasses such as `ReferenceError`/`TypeError` ([#10633](https://github.com/remix-run/react-router/pull/10633))
-- Updated dependencies:
-  - `@remix-run/router@1.7.2`
-  - `react-router@6.14.2`
-
-## 6.14.1
-
-### Patch Changes
-
-- Updated dependencies:
-  - `react-router@6.14.1`
-  - `@remix-run/router@1.7.1`
-
-## 6.14.0
-
-### Minor Changes
-
-- Add support for `application/json` and `text/plain` encodings for `useSubmit`/`fetcher.submit`. To reflect these additional types, `useNavigation`/`useFetcher` now also contain `navigation.json`/`navigation.text` and `fetcher.json`/`fetcher.text` which include the json/text submission if applicable ([#10413](https://github.com/remix-run/react-router/pull/10413))
-
-  ```jsx
-  // The default behavior will still serialize as FormData
-  function Component() {
-    let navigation = useNavigation();
-    let submit = useSubmit();
-    submit({ key: "value" }, { method: "post" });
-    // navigation.formEncType => "application/x-www-form-urlencoded"
-    // navigation.formData    => FormData instance
-  }
-
-  async function action({ request }) {
-    // request.headers.get("Content-Type") => "application/x-www-form-urlencoded"
-    // await request.formData()            => FormData instance
-  }
-  ```
-
-  ```js
-  // Opt-into JSON encoding with `encType: "application/json"`
-  function Component() {
-    let navigation = useNavigation();
-    let submit = useSubmit();
-    submit({ key: "value" }, { method: "post", encType: "application/json" });
-    // navigation.formEncType => "application/json"
-    // navigation.json        => { key: "value" }
-  }
-
-  async function action({ request }) {
-    // request.headers.get("Content-Type") => "application/json"
-    // await request.json()                => { key: "value" }
-  }
-  ```
-
-  ```js
-  // Opt-into text encoding with `encType: "text/plain"`
-  function Component() {
-    let navigation = useNavigation();
-    let submit = useSubmit();
-    submit("Text submission", { method: "post", encType: "text/plain" });
-    // navigation.formEncType => "text/plain"
-    // navigation.text        => "Text submission"
-  }
-
-  async function action({ request }) {
-    // request.headers.get("Content-Type") => "text/plain"
-    // await request.text()                => "Text submission"
-  }
-  ```
-
-### Patch Changes
-
-- When submitting a form from a `submitter` element, prefer the built-in `new FormData(form, submitter)` instead of the previous manual approach in modern browsers (those that support the new `submitter` parameter) ([#9865](https://github.com/remix-run/react-router/pull/9865), [#10627](https://github.com/remix-run/react-router/pull/10627))
-  - For browsers that don't support it, we continue to just append the submit button's entry to the end, and we also add rudimentary support for `type="image"` buttons
-  - If developers want full spec-compliant support for legacy browsers, they can use the `formdata-submitter-polyfill`
-- Call `window.history.pushState/replaceState` before updating React Router state (instead of after) so that `window.location` matches `useLocation` during synchronous React 17 rendering ([#10448](https://github.com/remix-run/react-router/pull/10448))
-  - ⚠️ However, generally apps should not be relying on `window.location` and should always reference `useLocation` when possible, as `window.location` will not be in sync 100% of the time (due to `popstate` events, concurrent mode, etc.)
-- Fix `tsc --skipLibCheck:false` issues on React 17 ([#10622](https://github.com/remix-run/react-router/pull/10622))
-- Upgrade `typescript` to 5.1 ([#10581](https://github.com/remix-run/react-router/pull/10581))
-- Updated dependencies:
-  - `react-router@6.14.0`
-  - `@remix-run/router@1.7.0`
-
-## 6.13.0
-
-### Minor Changes
-
-- Move [`React.startTransition`](https://react.dev/reference/react/startTransition) usage behind a [future flag](https://reactrouter.com/v6/guides/api-development-strategy) to avoid issues with existing incompatible `Suspense` usages. We recommend folks adopting this flag to be better compatible with React concurrent mode, but if you run into issues you can continue without the use of `startTransition` until v7. Issues usually boils down to creating net-new promises during the render cycle, so if you run into issues you should either lift your promise creation out of the render cycle or put it behind a `useMemo`. ([#10596](https://github.com/remix-run/react-router/pull/10596))
-
-  Existing behavior will no longer include `React.startTransition`:
-
-  ```jsx
-  <BrowserRouter>
-    <Routes>{/*...*/}</Routes>
-  </BrowserRouter>
-
-  <RouterProvider router={router} />
-  ```
-
-  If you wish to enable `React.startTransition`, pass the future flag to your component:
-
-  ```jsx
-  <BrowserRouter future={{ v7_startTransition: true }}>
-    <Routes>{/*...*/}</Routes>
-  </BrowserRouter>
-
-  <RouterProvider router={router} future={{ v7_startTransition: true }}/>
-  ```
-
-### Patch Changes
-
-- Work around webpack/terser `React.startTransition` minification bug in production mode ([#10588](https://github.com/remix-run/react-router/pull/10588))
-- Updated dependencies:
-  - `react-router@6.13.0`
-=======
 ## 7.0.0
 
 ### Major Changes
 
 - Remove the original `defer` implementation in favor of using raw promises via single fetch and `turbo-stream`. This removes these exports from React Router: ([#11744](https://github.com/remix-run/react-router/pull/11744))
->>>>>>> e8e3b004
 
   - `defer`
   - `AbortedDeferredError`
@@ -618,7 +14,7 @@
 
 - Use `createRemixRouter`/`RouterProvider` in `entry.client` instead of `RemixBrowser` ([#11469](https://github.com/remix-run/react-router/pull/11469))
 
-- Remove single\_fetch future flag. ([#11522](https://github.com/remix-run/react-router/pull/11522))
+- Remove single_fetch future flag. ([#11522](https://github.com/remix-run/react-router/pull/11522))
 
 - Remove `future.v7_startTransition` flag ([#11696](https://github.com/remix-run/react-router/pull/11696))
 
@@ -649,331 +45,12 @@
 
 ### Minor Changes
 
-<<<<<<< HEAD
-- Enable `basename` support in `useFetcher` ([#10336](https://github.com/remix-run/react-router/pull/10336))
-  - If you were previously working around this issue by manually prepending the `basename` then you will need to remove the manually prepended `basename` from your `fetcher` calls (`fetcher.load('/basename/route') -> fetcher.load('/route')`)
-
-### Patch Changes
-
-- Fix inadvertent re-renders when using `Component` instead of `element` on a route definition ([#10287](https://github.com/remix-run/react-router/pull/10287))
-- Fail gracefully on `<Link to="//">` and other invalid URL values ([#10367](https://github.com/remix-run/react-router/pull/10367))
-- Switched from `useSyncExternalStore` to `useState` for internal `@remix-run/router` router state syncing in `<RouterProvider>`. We found some [subtle bugs](https://codesandbox.io/s/use-sync-external-store-loop-9g7b81) where router state updates got propagated _before_ other normal `useState` updates, which could lead to footguns in `useEffect` calls. ([#10377](https://github.com/remix-run/react-router/pull/10377), [#10409](https://github.com/remix-run/react-router/pull/10409))
-- Add static prop to `StaticRouterProvider`'s internal `Router` component ([#10401](https://github.com/remix-run/react-router/pull/10401))
-- When using a `RouterProvider`, `useNavigate`/`useSubmit`/`fetcher.submit` are now stable across location changes, since we can handle relative routing via the `@remix-run/router` instance and get rid of our dependence on `useLocation()`. When using `BrowserRouter`, these hooks remain unstable across location changes because they still rely on `useLocation()`. ([#10336](https://github.com/remix-run/react-router/pull/10336))
-- Updated dependencies:
-  - `react-router@6.11.0`
-  - `@remix-run/router@1.6.0`
-
-## 6.10.0
-
-### Minor Changes
-
-- Added support for [**Future Flags**](https://reactrouter.com/v6/guides/api-development-strategy) in React Router. The first flag being introduced is `future.v7_normalizeFormMethod` which will normalize the exposed `useNavigation()/useFetcher()` `formMethod` fields as uppercase HTTP methods to align with the `fetch()` behavior. ([#10207](https://github.com/remix-run/react-router/pull/10207))
-
-  - When `future.v7_normalizeFormMethod === false` (default v6 behavior),
-    - `useNavigation().formMethod` is lowercase
-    - `useFetcher().formMethod` is lowercase
-  - When `future.v7_normalizeFormMethod === true`:
-    - `useNavigation().formMethod` is uppercase
-    - `useFetcher().formMethod` is uppercase
-=======
 - Add prefetching support to `Link`/`NavLink` when using Remix SSR ([#11402](https://github.com/remix-run/react-router/pull/11402))
 - Enhance `ScrollRestoration` so it can restore properly on an SSR'd document load ([#11401](https://github.com/remix-run/react-router/pull/11401))
 - Add built-in Remix-style hydration support to `RouterProvider`. When running from a Remix-SSR'd HTML payload with the proper `window` variables (`__remixContext`, `__remixManifest`, `__remixRouteModules`), you don't need to pass a `router` prop and `RouterProvider` will create the `router` for you internally. ([#11396](https://github.com/remix-run/react-router/pull/11396)) ([#11400](https://github.com/remix-run/react-router/pull/11400))
->>>>>>> e8e3b004
 
 ### Patch Changes
 
 - Memoize some `RouterProvider` internals to reduce uneccesary re-renders ([#11817](https://github.com/remix-run/react-router/pull/11817))
 - Updated dependencies:
-<<<<<<< HEAD
-  - `@remix-run/router@1.5.0`
-  - `react-router@6.10.0`
-
-## 6.9.0
-
-### Minor Changes
-
-- React Router now supports an alternative way to define your route `element` and `errorElement` fields as React Components instead of React Elements. You can instead pass a React Component to the new `Component` and `ErrorBoundary` fields if you choose. There is no functional difference between the two, so use whichever approach you prefer 😀. You shouldn't be defining both, but if you do `Component`/`ErrorBoundary` will "win". ([#10045](https://github.com/remix-run/react-router/pull/10045))
-
-  **Example JSON Syntax**
-
-  ```jsx
-  // Both of these work the same:
-  const elementRoutes = [{
-    path: '/',
-    element: <Home />,
-    errorElement: <HomeError />,
-  }]
-
-  const componentRoutes = [{
-    path: '/',
-    Component: Home,
-    ErrorBoundary: HomeError,
-  }]
-
-  function Home() { ... }
-  function HomeError() { ... }
-  ```
-
-  **Example JSX Syntax**
-
-  ```jsx
-  // Both of these work the same:
-  const elementRoutes = createRoutesFromElements(
-    <Route path='/' element={<Home />} errorElement={<HomeError /> } />
-  );
-
-  const componentRoutes = createRoutesFromElements(
-    <Route path='/' Component={Home} ErrorBoundary={HomeError} />
-  );
-
-  function Home() { ... }
-  function HomeError() { ... }
-  ```
-
-- **Introducing Lazy Route Modules!** ([#10045](https://github.com/remix-run/react-router/pull/10045))
-
-  In order to keep your application bundles small and support code-splitting of your routes, we've introduced a new `lazy()` route property. This is an async function that resolves the non-route-matching portions of your route definition (`loader`, `action`, `element`/`Component`, `errorElement`/`ErrorBoundary`, `shouldRevalidate`, `handle`).
-
-  Lazy routes are resolved on initial load and during the `loading` or `submitting` phase of a navigation or fetcher call. You cannot lazily define route-matching properties (`path`, `index`, `children`) since we only execute your lazy route functions after we've matched known routes.
-
-  Your `lazy` functions will typically return the result of a dynamic import.
-
-  ```jsx
-  // In this example, we assume most folks land on the homepage so we include that
-  // in our critical-path bundle, but then we lazily load modules for /a and /b so
-  // they don't load until the user navigates to those routes
-  let routes = createRoutesFromElements(
-    <Route path="/" element={<Layout />}>
-      <Route index element={<Home />} />
-      <Route path="a" lazy={() => import("./a")} />
-      <Route path="b" lazy={() => import("./b")} />
-    </Route>
-  );
-  ```
-
-  Then in your lazy route modules, export the properties you want defined for the route:
-
-  ```jsx
-  export async function loader({ request }) {
-    let data = await fetchData(request);
-    return json(data);
-  }
-
-  // Export a `Component` directly instead of needing to create a React Element from it
-  export function Component() {
-    let data = useLoaderData();
-
-    return (
-      <>
-        <h1>You made it!</h1>
-        <p>{data}</p>
-      </>
-    );
-  }
-
-  // Export an `ErrorBoundary` directly instead of needing to create a React Element from it
-  export function ErrorBoundary() {
-    let error = useRouteError();
-    return isRouteErrorResponse(error) ? (
-      <h1>
-        {error.status} {error.statusText}
-      </h1>
-    ) : (
-      <h1>{error.message || error}</h1>
-    );
-  }
-  ```
-
-  An example of this in action can be found in the [`examples/lazy-loading-router-provider`](https://github.com/remix-run/react-router/tree/main/examples/lazy-loading-router-provider) directory of the repository.
-
-  🙌 Huge thanks to @rossipedia for the [Initial Proposal](https://github.com/remix-run/react-router/discussions/9826) and [POC Implementation](https://github.com/remix-run/react-router/pull/9830).
-
-- Updated dependencies:
-  - `react-router@6.9.0`
-  - `@remix-run/router@1.4.0`
-
-## 6.8.2
-
-### Patch Changes
-
-- Treat same-origin absolute URLs in `<Link to>` as external if they are outside of the router `basename` ([#10135](https://github.com/remix-run/react-router/pull/10135))
-- Fix `useBlocker` to return `IDLE_BLOCKER` during SSR ([#10046](https://github.com/remix-run/react-router/pull/10046))
-- Fix SSR of absolute `<Link to>` urls ([#10112](https://github.com/remix-run/react-router/pull/10112))
-- Properly escape HTML characters in `StaticRouterProvider` serialized hydration data ([#10068](https://github.com/remix-run/react-router/pull/10068))
-- Updated dependencies:
-  - `@remix-run/router@1.3.3`
-  - `react-router@6.8.2`
-
-## 6.8.1
-
-### Patch Changes
-
-- Improved absolute url detection in `Link` component (now also supports `mailto:` urls) ([#9994](https://github.com/remix-run/react-router/pull/9994))
-- Fix partial object (search or hash only) pathnames losing current path value ([#10029](https://github.com/remix-run/react-router/pull/10029))
-- Updated dependencies:
-  - `react-router@6.8.1`
-  - `@remix-run/router@1.3.2`
-
-## 6.8.0
-
-### Minor Changes
-
-- Support absolute URLs in `<Link to>`. If the URL is for the current origin, it will still do a client-side navigation. If the URL is for a different origin then it will do a fresh document request for the new origin. ([#9900](https://github.com/remix-run/react-router/pull/9900))
-
-  ```tsx
-  <Link to="https://neworigin.com/some/path">    {/* Document request */}
-  <Link to="//neworigin.com/some/path">          {/* Document request */}
-  <Link to="https://www.currentorigin.com/path"> {/* Client-side navigation */}
-  ```
-
-### Patch Changes
-
-- Fix bug with search params removal via `useSearchParams` ([#9969](https://github.com/remix-run/react-router/pull/9969))
-- Respect `preventScrollReset` on `<fetcher.Form>` ([#9963](https://github.com/remix-run/react-router/pull/9963))
-- Fix navigation for hash routers on manual URL changes ([#9980](https://github.com/remix-run/react-router/pull/9980))
-- Use `pagehide` instead of `beforeunload` for `<ScrollRestoration>`. This has better cross-browser support, specifically on Mobile Safari. ([#9945](https://github.com/remix-run/react-router/pull/9945))
-- Updated dependencies:
-  - `@remix-run/router@1.3.1`
-  - `react-router@6.8.0`
-
-## 6.7.0
-
-### Minor Changes
-
-- Add `unstable_useBlocker` hook for blocking navigations within the app's location origin ([#9709](https://github.com/remix-run/react-router/pull/9709))
-- Add `unstable_usePrompt` hook for blocking navigations within the app's location origin ([#9932](https://github.com/remix-run/react-router/pull/9932))
-- Add `preventScrollReset` prop to `<Form>` ([#9886](https://github.com/remix-run/react-router/pull/9886))
-
-### Patch Changes
-
-- Added pass-through event listener options argument to `useBeforeUnload` ([#9709](https://github.com/remix-run/react-router/pull/9709))
-- Streamline jsdom bug workaround in tests ([#9824](https://github.com/remix-run/react-router/pull/9824))
-- Updated dependencies:
-  - `@remix-run/router@1.3.0`
-  - `react-router@6.7.0`
-
-## 6.6.2
-
-### Patch Changes
-
-- Ensure `useId` consistency during SSR ([#9805](https://github.com/remix-run/react-router/pull/9805))
-- Updated dependencies:
-  - `react-router@6.6.2`
-
-## 6.6.1
-
-### Patch Changes
-
-- Updated dependencies:
-  - `@remix-run/router@1.2.1`
-  - `react-router@6.6.1`
-
-## 6.6.0
-
-### Minor Changes
-
-- Add `useBeforeUnload()` hook ([#9664](https://github.com/remix-run/react-router/pull/9664))
-- Remove `unstable_` prefix from `createStaticHandler`/`createStaticRouter`/`StaticRouterProvider` ([#9738](https://github.com/remix-run/react-router/pull/9738))
-
-### Patch Changes
-
-- Proper hydration of `Error` objects from `StaticRouterProvider` ([#9664](https://github.com/remix-run/react-router/pull/9664))
-- Support uppercase `<Form method>` and `useSubmit` method values ([#9664](https://github.com/remix-run/react-router/pull/9664))
-- Skip initial scroll restoration for SSR apps with `hydrationData` ([#9664](https://github.com/remix-run/react-router/pull/9664))
-- Fix `<button formmethod>` form submission overriddes ([#9664](https://github.com/remix-run/react-router/pull/9664))
-- Updated dependencies:
-  - `@remix-run/router@1.2.0`
-  - `react-router@6.6.0`
-
-## 6.5.0
-
-### Patch Changes
-
-- Updated dependencies:
-  - `react-router@6.5.0`
-  - `@remix-run/router@1.1.0`
-
-## 6.4.5
-
-### Patch Changes
-
-- Updated dependencies:
-  - `@remix-run/router@1.0.5`
-  - `react-router@6.4.5`
-
-## 6.4.4
-
-### Patch Changes
-
-- Fix issues with encoded characters in `NavLink` and descendant `<Routes>` ([#9589](https://github.com/remix-run/react-router/pull/9589), [#9647](https://github.com/remix-run/react-router/pull/9647))
-- Properly serialize/deserialize `ErrorResponse` instances when using built-in hydration ([#9593](https://github.com/remix-run/react-router/pull/9593))
-- Support `basename` in static data routers ([#9591](https://github.com/remix-run/react-router/pull/9591))
-- Updated dependencies:
-  - `@remix-run/router@1.0.4`
-  - `react-router@6.4.4`
-
-## 6.4.3
-
-### Patch Changes
-
-- Fix hrefs generated for `createHashRouter` ([#9409](https://github.com/remix-run/react-router/pull/9409))
-- fix encoding/matching issues with special chars ([#9477](https://github.com/remix-run/react-router/pull/9477), [#9496](https://github.com/remix-run/react-router/pull/9496))
-- Properly support `index` routes with a `path` in `useResolvedPath` ([#9486](https://github.com/remix-run/react-router/pull/9486))
-- Respect `relative=path` prop on `NavLink` ([#9453](https://github.com/remix-run/react-router/pull/9453))
-- Fix `NavLink` behavior for root urls ([#9497](https://github.com/remix-run/react-router/pull/9497))
-- Updated dependencies:
-  - `@remix-run/router@1.0.3`
-  - `react-router@6.4.3`
-
-## 6.4.2
-
-### Patch Changes
-
-- Respect `basename` in `useFormAction` ([#9352](https://github.com/remix-run/react-router/pull/9352))
-- Enhance console error messages for invalid usage of data router hooks ([#9311](https://github.com/remix-run/react-router/pull/9311))
-- If an index route has children, it will result in a runtime error. We have strengthened our `RouteObject`/`RouteProps` types to surface the error in TypeScript. ([#9366](https://github.com/remix-run/react-router/pull/9366))
-- Updated dependencies:
-  - `react-router@6.4.2`
-  - `@remix-run/router@1.0.2`
-
-## 6.4.1
-
-### Patch Changes
-
-- Updated dependencies:
-  - `react-router@6.4.1`
-  - `@remix-run/router@1.0.1`
-
-## 6.4.0
-
-Whoa this is a big one! `6.4.0` brings all the data loading and mutation APIs over from Remix. Here's a quick high level overview, but it's recommended you go check out the [docs](https://reactrouter.com), especially the [feature overview](https://reactrouter.com/en/6.4.0/start/overview) and the [tutorial](https://reactrouter.com/en/6.4.0/start/tutorial).
-
-**New APIs**
-
-- Create your router with `createMemoryRouter`/`createBrowserRouter`/`createHashRouter`
-- Render your router with `<RouterProvider>`
-- Load data with a Route `loader` and mutate with a Route `action`
-- Handle errors with Route `errorElement`
-- Submit data with the new `<Form>` component
-- Perform in-page data loads and mutations with `useFetcher()`
-- Defer non-critical data with `defer` and `Await`
-- Manage scroll position with `<ScrollRestoration>`
-
-**New Features**
-
-- Perform path-relative navigations with `<Link relative="path">` (#9160)
-
-**Bug Fixes**
-
-- Path resolution is now trailing slash agnostic (#8861)
-- `useLocation` returns the scoped location inside a `<Routes location>` component (#9094)
-- respect the `<Link replace>` prop if it is defined (#8779)
-
-**Updated Dependencies**
-
-- `react-router@6.4.0`
-=======
-  - `react-router@7.0.0`
->>>>>>> e8e3b004
+  - `react-router@7.0.0`
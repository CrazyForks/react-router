--- conflicted
+++ resolved
@@ -1,12 +1,7 @@
 {
   "name": "@react-router/fs-routes",
-<<<<<<< HEAD
   "version": "7.0.0-pre.2",
-  "description": "File system routing conventions for React Router",
-=======
-  "version": "6.26.2",
   "description": "File system routing conventions for React Router, for use within routes.ts",
->>>>>>> cae658ef
   "bugs": {
     "url": "https://github.com/remix-run/react-router/issues"
   },

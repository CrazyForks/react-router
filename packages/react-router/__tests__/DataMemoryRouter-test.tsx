--- conflicted
+++ resolved
@@ -14,9 +14,7 @@
 import type { DataMemoryRouterProps } from "react-router";
 import {
   DataMemoryRouter,
-  MemoryRouter,
   Route,
-  Routes,
   Outlet,
   useActionData,
   useLoaderData,
@@ -27,11 +25,8 @@
   useRenderDataRouter,
   useRevalidator,
   UNSAFE_DataRouterContext,
-<<<<<<< HEAD
-=======
   MemoryRouter,
   Routes,
->>>>>>> 72b1345e
 } from "react-router";
 
 // Private API

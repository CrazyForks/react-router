import * as React from "react";
import type {
  Blocker,
  BlockerFunction,
  Location,
  ParamParseKey,
  Params,
  Path,
  PathMatch,
  PathPattern,
  RelativeRoutingType,
  Router as RemixRouter,
  RevalidationState,
  To,
  UIMatch,
} from "./router";
import {
  IDLE_BLOCKER,
  Action as NavigationType,
  UNSAFE_convertRouteMatchToUiMatch as convertRouteMatchToUiMatch,
<<<<<<< HEAD
=======
  UNSAFE_decodePath as decodePath,
  UNSAFE_getResolveToMatches as getResolveToMatches,
>>>>>>> 7b22365b
  UNSAFE_invariant as invariant,
  isRouteErrorResponse,
  joinPaths,
  matchPath,
  matchRoutes,
  parsePath,
  resolveTo,
  stripBasename,
  UNSAFE_warning as warning,
} from "./router";

import type {
  DataRouteMatch,
  NavigateOptions,
  RouteContextObject,
  RouteMatch,
  RouteObject,
} from "./context";
import {
  AwaitContext,
  DataRouterContext,
  DataRouterStateContext,
  LocationContext,
  NavigationContext,
  RouteContext,
  RouteErrorContext,
} from "./context";
import { getResolveToMatches } from "./router/utils";

// TODO: Let's get this back to using an import map and development/production
// condition once we get the rollup build replaced
const ENABLE_DEV_WARNINGS = true;

/**
  Resolves a URL against the current location.

  ```tsx
  import { useHref } from "react-router"

  function SomeComponent() {
    let href = useHref("some/where");
    // "/resolved/some/where"
  }
  ```

  @category Hooks
 */
export function useHref(
  to: To,
  { relative }: { relative?: RelativeRoutingType } = {}
): string {
  invariant(
    useInRouterContext(),
    // TODO: This error is probably because they somehow have 2 versions of the
    // router loaded. We can help them understand how to avoid that.
    `useHref() may be used only in the context of a <Router> component.`
  );

  let { basename, navigator } = React.useContext(NavigationContext);
  let { hash, pathname, search } = useResolvedPath(to, { relative });

  let joinedPathname = pathname;

  // If we're operating within a basename, prepend it to the pathname prior
  // to creating the href.  If this is a root navigation, then just use the raw
  // basename which allows the basename to have full control over the presence
  // of a trailing slash on root links
  if (basename !== "/") {
    joinedPathname =
      pathname === "/" ? basename : joinPaths([basename, pathname]);
  }

  return navigator.createHref({ pathname: joinedPathname, search, hash });
}

/**
 * Returns true if this component is a descendant of a Router, useful to ensure
 * a component is used within a Router.
 *
 * @category Hooks
 */
export function useInRouterContext(): boolean {
  return React.useContext(LocationContext) != null;
}

/**
  Returns the current {@link Location}. This can be useful if you'd like to perform some side effect whenever it changes.

  ```tsx
  import * as React from 'react'
  import { useLocation } from 'react-router'

  function SomeComponent() {
    let location = useLocation()

    React.useEffect(() => {
      // Google Analytics
      ga('send', 'pageview')
    }, [location]);

    return (
      // ...
    );
  }
  ```

  @category Hooks
 */
export function useLocation(): Location {
  invariant(
    useInRouterContext(),
    // TODO: This error is probably because they somehow have 2 versions of the
    // router loaded. We can help them understand how to avoid that.
    `useLocation() may be used only in the context of a <Router> component.`
  );

  return React.useContext(LocationContext).location;
}

/**
 * Returns the current navigation action which describes how the router came to
 * the current location, either by a pop, push, or replace on the history stack.
 *
 * @category Hooks
 */
export function useNavigationType(): NavigationType {
  return React.useContext(LocationContext).navigationType;
}

/**
 * Returns a PathMatch object if the given pattern matches the current URL.
 * This is useful for components that need to know "active" state, e.g.
 * `<NavLink>`.
 *
 * @category Hooks
 */
export function useMatch<
  ParamKey extends ParamParseKey<Path>,
  Path extends string
>(pattern: PathPattern<Path> | Path): PathMatch<ParamKey> | null {
  invariant(
    useInRouterContext(),
    // TODO: This error is probably because they somehow have 2 versions of the
    // router loaded. We can help them understand how to avoid that.
    `useMatch() may be used only in the context of a <Router> component.`
  );

  let { pathname } = useLocation();
  return React.useMemo(
    () => matchPath<ParamKey, Path>(pattern, decodePath(pathname)),
    [pathname, pattern]
  );
}

/**
 * The interface for the navigate() function returned from useNavigate().
 */
export interface NavigateFunction {
  (to: To, options?: NavigateOptions): void | Promise<void>;
  (delta: number): void | Promise<void>;
}

const navigateEffectWarning =
  `You should call navigate() in a React.useEffect(), not when ` +
  `your component is first rendered.`;

// Mute warnings for calls to useNavigate in SSR environments
function useIsomorphicLayoutEffect(
  cb: Parameters<typeof React.useLayoutEffect>[0]
) {
  let isStatic = React.useContext(NavigationContext).static;
  if (!isStatic) {
    // We should be able to get rid of this once react 18.3 is released
    // See: https://github.com/facebook/react/pull/26395
    // eslint-disable-next-line react-hooks/rules-of-hooks
    React.useLayoutEffect(cb);
  }
}

/**
  Returns a function that lets you navigate programmatically in the browser in response to user interactions or effects.

  ```tsx
  import { useNavigate } from "react-router";

  function SomeComponent() {
    let navigate = useNavigate();
    return (
      <button
        onClick={() => {
          navigate(-1);
        }}
      />
    );
  }
  ```

  It's often better to use {@link redirect} in {@link ActionFunction | actions} and {@link LoaderFunction | loaders} than this hook.

  @category Hooks
 */
export function useNavigate(): NavigateFunction {
  let { isDataRoute } = React.useContext(RouteContext);
  // Conditional usage is OK here because the usage of a data router is static
  // eslint-disable-next-line react-hooks/rules-of-hooks
  return isDataRoute ? useNavigateStable() : useNavigateUnstable();
}

function useNavigateUnstable(): NavigateFunction {
  invariant(
    useInRouterContext(),
    // TODO: This error is probably because they somehow have 2 versions of the
    // router loaded. We can help them understand how to avoid that.
    `useNavigate() may be used only in the context of a <Router> component.`
  );

  let dataRouterContext = React.useContext(DataRouterContext);
  let { basename, navigator } = React.useContext(NavigationContext);
  let { matches } = React.useContext(RouteContext);
  let { pathname: locationPathname } = useLocation();

  let routePathnamesJson = JSON.stringify(getResolveToMatches(matches));

  let activeRef = React.useRef(false);
  useIsomorphicLayoutEffect(() => {
    activeRef.current = true;
  });

  let navigate: NavigateFunction = React.useCallback(
    (to: To | number, options: NavigateOptions = {}) => {
      warning(activeRef.current, navigateEffectWarning);

      // Short circuit here since if this happens on first render the navigate
      // is useless because we haven't wired up our history listener yet
      if (!activeRef.current) return;

      if (typeof to === "number") {
        navigator.go(to);
        return;
      }

      let path = resolveTo(
        to,
        JSON.parse(routePathnamesJson),
        locationPathname,
        options.relative === "path"
      );

      // If we're operating within a basename, prepend it to the pathname prior
      // to handing off to history (but only if we're not in a data router,
      // otherwise it'll prepend the basename inside of the router).
      // If this is a root navigation, then we navigate to the raw basename
      // which allows the basename to have full control over the presence of a
      // trailing slash on root links
      if (dataRouterContext == null && basename !== "/") {
        path.pathname =
          path.pathname === "/"
            ? basename
            : joinPaths([basename, path.pathname]);
      }

      (!!options.replace ? navigator.replace : navigator.push)(
        path,
        options.state,
        options
      );
    },
    [
      basename,
      navigator,
      routePathnamesJson,
      locationPathname,
      dataRouterContext,
    ]
  );

  return navigate;
}

const OutletContext = React.createContext<unknown>(null);

/**
 * Returns the parent route {@link OutletProps.context | `<Outlet context>`}.
 *
 * @category Hooks
 */
export function useOutletContext<Context = unknown>(): Context {
  return React.useContext(OutletContext) as Context;
}

/**
 * Returns the element for the child route at this level of the route
 * hierarchy. Used internally by `<Outlet>` to render child routes.
 *
 * @category Hooks
 */
export function useOutlet(context?: unknown): React.ReactElement | null {
  let outlet = React.useContext(RouteContext).outlet;
  if (outlet) {
    return (
      <OutletContext.Provider value={context}>{outlet}</OutletContext.Provider>
    );
  }
  return outlet;
}

/**
  Returns an object of key/value pairs of the dynamic params from the current URL that were matched by the routes. Child routes inherit all params from their parent routes.

  ```tsx
  import { useParams } from "react-router"

  function SomeComponent() {
    let params = useParams()
    params.postId
  }
  ```

  Assuming a route pattern like `/posts/:postId` is matched by `/posts/123` then `params.postId` will be `"123"`.

  @category Hooks
 */
export function useParams<
  ParamsOrKey extends string | Record<string, string | undefined> = string
>(): Readonly<
  [ParamsOrKey] extends [string] ? Params<ParamsOrKey> : Partial<ParamsOrKey>
> {
  let { matches } = React.useContext(RouteContext);
  let routeMatch = matches[matches.length - 1];
  return routeMatch ? (routeMatch.params as any) : {};
}

/**
  Resolves the pathname of the given `to` value against the current location. Similar to {@link useHref}, but returns a {@link Path} instead of a string.

  ```tsx
  import { useResolvedPath } from "react-router"

  function SomeComponent() {
    // if the user is at /dashboard/profile
    let path = useResolvedPath("../accounts")
    path.pathname // "/dashboard/accounts"
    path.search // ""
    path.hash // ""
  }
  ```

  @category Hooks
 */
export function useResolvedPath(
  to: To,
  { relative }: { relative?: RelativeRoutingType } = {}
): Path {
  let { matches } = React.useContext(RouteContext);
  let { pathname: locationPathname } = useLocation();
  let routePathnamesJson = JSON.stringify(getResolveToMatches(matches));

  return React.useMemo(
    () =>
      resolveTo(
        to,
        JSON.parse(routePathnamesJson),
        locationPathname,
        relative === "path"
      ),
    [to, routePathnamesJson, locationPathname, relative]
  );
}

/**
  Hook version of {@link Routes | `<Routes>`} that uses objects instead of components. These objects have the same properties as the component props.

  The return value of `useRoutes` is either a valid React element you can use to render the route tree, or `null` if nothing matched.

  ```tsx
  import * as React from "react";
  import { useRoutes } from "react-router";

  function App() {
    let element = useRoutes([
      {
        path: "/",
        element: <Dashboard />,
        children: [
          {
            path: "messages",
            element: <DashboardMessages />,
          },
          { path: "tasks", element: <DashboardTasks /> },
        ],
      },
      { path: "team", element: <AboutPage /> },
    ]);

    return element;
  }
  ```

 @category Hooks
 */
export function useRoutes(
  routes: RouteObject[],
  locationArg?: Partial<Location> | string
): React.ReactElement | null {
  return useRoutesImpl(routes, locationArg);
}

/**
 * Internal implementation with accept optional param for RouterProvider usage
 *
 * @private
 * @category Hooks
 */
export function useRoutesImpl(
  routes: RouteObject[],
  locationArg?: Partial<Location> | string,
  dataRouterState?: RemixRouter["state"],
  future?: RemixRouter["future"]
): React.ReactElement | null {
  invariant(
    useInRouterContext(),
    // TODO: This error is probably because they somehow have 2 versions of the
    // router loaded. We can help them understand how to avoid that.
    `useRoutes() may be used only in the context of a <Router> component.`
  );

  let { navigator } = React.useContext(NavigationContext);
  let { matches: parentMatches } = React.useContext(RouteContext);
  let routeMatch = parentMatches[parentMatches.length - 1];
  let parentParams = routeMatch ? routeMatch.params : {};
  let parentPathname = routeMatch ? routeMatch.pathname : "/";
  let parentPathnameBase = routeMatch ? routeMatch.pathnameBase : "/";
  let parentRoute = routeMatch && routeMatch.route;

  if (ENABLE_DEV_WARNINGS) {
    // You won't get a warning about 2 different <Routes> under a <Route>
    // without a trailing *, but this is a best-effort warning anyway since we
    // cannot even give the warning unless they land at the parent route.
    //
    // Example:
    //
    // <Routes>
    //   {/* This route path MUST end with /* because otherwise
    //       it will never match /blog/post/123 */}
    //   <Route path="blog" element={<Blog />} />
    //   <Route path="blog/feed" element={<BlogFeed />} />
    // </Routes>
    //
    // function Blog() {
    //   return (
    //     <Routes>
    //       <Route path="post/:id" element={<Post />} />
    //     </Routes>
    //   );
    // }
    let parentPath = (parentRoute && parentRoute.path) || "";
    warningOnce(
      parentPathname,
      !parentRoute || parentPath.endsWith("*"),
      `You rendered descendant <Routes> (or called \`useRoutes()\`) at ` +
        `"${parentPathname}" (under <Route path="${parentPath}">) but the ` +
        `parent route path has no trailing "*". This means if you navigate ` +
        `deeper, the parent won't match anymore and therefore the child ` +
        `routes will never render.\n\n` +
        `Please change the parent <Route path="${parentPath}"> to <Route ` +
        `path="${parentPath === "/" ? "*" : `${parentPath}/*`}">.`
    );
  }

  let locationFromContext = useLocation();

  let location;
  if (locationArg) {
    let parsedLocationArg =
      typeof locationArg === "string" ? parsePath(locationArg) : locationArg;

    invariant(
      parentPathnameBase === "/" ||
        parsedLocationArg.pathname?.startsWith(parentPathnameBase),
      `When overriding the location using \`<Routes location>\` or \`useRoutes(routes, location)\`, ` +
        `the location pathname must begin with the portion of the URL pathname that was ` +
        `matched by all parent routes. The current pathname base is "${parentPathnameBase}" ` +
        `but pathname "${parsedLocationArg.pathname}" was given in the \`location\` prop.`
    );

    location = parsedLocationArg;
  } else {
    location = locationFromContext;
  }

  let pathname = location.pathname || "/";

  let remainingPathname = pathname;
  if (parentPathnameBase !== "/") {
    // Determine the remaining pathname by removing the # of URL segments the
    // parentPathnameBase has, instead of removing based on character count.
    // This is because we can't guarantee that incoming/outgoing encodings/
    // decodings will match exactly.
    // We decode paths before matching on a per-segment basis with
    // decodeURIComponent(), but we re-encode pathnames via `new URL()` so they
    // match what `window.location.pathname` would reflect.  Those don't 100%
    // align when it comes to encoded URI characters such as % and &.
    //
    // So we may end up with:
    //   pathname:           "/descendant/a%25b/match"
    //   parentPathnameBase: "/descendant/a%b"
    //
    // And the direct substring removal approach won't work :/
    let parentSegments = parentPathnameBase.replace(/^\//, "").split("/");
    let segments = pathname.replace(/^\//, "").split("/");
    remainingPathname = "/" + segments.slice(parentSegments.length).join("/");
  }

  let matches = matchRoutes(routes, { pathname: remainingPathname });

  if (ENABLE_DEV_WARNINGS) {
    warning(
      parentRoute || matches != null,
      `No routes matched location "${location.pathname}${location.search}${location.hash}" `
    );

    warning(
      matches == null ||
        matches[matches.length - 1].route.element !== undefined ||
        matches[matches.length - 1].route.Component !== undefined ||
        matches[matches.length - 1].route.lazy !== undefined,
      `Matched leaf route at location "${location.pathname}${location.search}${location.hash}" ` +
        `does not have an element or Component. This means it will render an <Outlet /> with a ` +
        `null value by default resulting in an "empty" page.`
    );
  }

  let renderedMatches = _renderMatches(
    matches &&
      matches.map((match) =>
        Object.assign({}, match, {
          params: Object.assign({}, parentParams, match.params),
          pathname: joinPaths([
            parentPathnameBase,
            // Re-encode pathnames that were decoded inside matchRoutes
            navigator.encodeLocation
              ? navigator.encodeLocation(match.pathname).pathname
              : match.pathname,
          ]),
          pathnameBase:
            match.pathnameBase === "/"
              ? parentPathnameBase
              : joinPaths([
                  parentPathnameBase,
                  // Re-encode pathnames that were decoded inside matchRoutes
                  navigator.encodeLocation
                    ? navigator.encodeLocation(match.pathnameBase).pathname
                    : match.pathnameBase,
                ]),
        })
      ),
    parentMatches,
    dataRouterState,
    future
  );

  // When a user passes in a `locationArg`, the associated routes need to
  // be wrapped in a new `LocationContext.Provider` in order for `useLocation`
  // to use the scoped location instead of the global location.
  if (locationArg && renderedMatches) {
    return (
      <LocationContext.Provider
        value={{
          location: {
            pathname: "/",
            search: "",
            hash: "",
            state: null,
            key: "default",
            ...location,
          },
          navigationType: NavigationType.Pop,
        }}
      >
        {renderedMatches}
      </LocationContext.Provider>
    );
  }

  return renderedMatches;
}

function DefaultErrorComponent() {
  let error = useRouteError();
  let message = isRouteErrorResponse(error)
    ? `${error.status} ${error.statusText}`
    : error instanceof Error
    ? error.message
    : JSON.stringify(error);
  let stack = error instanceof Error ? error.stack : null;
  let lightgrey = "rgba(200,200,200, 0.5)";
  let preStyles = { padding: "0.5rem", backgroundColor: lightgrey };
  let codeStyles = { padding: "2px 4px", backgroundColor: lightgrey };

  let devInfo = null;
  if (ENABLE_DEV_WARNINGS) {
    console.error(
      "Error handled by React Router default ErrorBoundary:",
      error
    );

    devInfo = (
      <>
        <p>💿 Hey developer 👋</p>
        <p>
          You can provide a way better UX than this when your app throws errors
          by providing your own <code style={codeStyles}>ErrorBoundary</code> or{" "}
          <code style={codeStyles}>errorElement</code> prop on your route.
        </p>
      </>
    );
  }

  return (
    <>
      <h2>Unexpected Application Error!</h2>
      <h3 style={{ fontStyle: "italic" }}>{message}</h3>
      {stack ? <pre style={preStyles}>{stack}</pre> : null}
      {devInfo}
    </>
  );
}

const defaultErrorElement = <DefaultErrorComponent />;

type RenderErrorBoundaryProps = React.PropsWithChildren<{
  location: Location;
  revalidation: RevalidationState;
  error: any;
  component: React.ReactNode;
  routeContext: RouteContextObject;
}>;

type RenderErrorBoundaryState = {
  location: Location;
  revalidation: RevalidationState;
  error: any;
};

export class RenderErrorBoundary extends React.Component<
  RenderErrorBoundaryProps,
  RenderErrorBoundaryState
> {
  constructor(props: RenderErrorBoundaryProps) {
    super(props);
    this.state = {
      location: props.location,
      revalidation: props.revalidation,
      error: props.error,
    };
  }

  static getDerivedStateFromError(error: any) {
    return { error: error };
  }

  static getDerivedStateFromProps(
    props: RenderErrorBoundaryProps,
    state: RenderErrorBoundaryState
  ) {
    // When we get into an error state, the user will likely click "back" to the
    // previous page that didn't have an error. Because this wraps the entire
    // application, that will have no effect--the error page continues to display.
    // This gives us a mechanism to recover from the error when the location changes.
    //
    // Whether we're in an error state or not, we update the location in state
    // so that when we are in an error state, it gets reset when a new location
    // comes in and the user recovers from the error.
    if (
      state.location !== props.location ||
      (state.revalidation !== "idle" && props.revalidation === "idle")
    ) {
      return {
        error: props.error,
        location: props.location,
        revalidation: props.revalidation,
      };
    }

    // If we're not changing locations, preserve the location but still surface
    // any new errors that may come through. We retain the existing error, we do
    // this because the error provided from the app state may be cleared without
    // the location changing.
    return {
      error: props.error !== undefined ? props.error : state.error,
      location: state.location,
      revalidation: props.revalidation || state.revalidation,
    };
  }

  componentDidCatch(error: any, errorInfo: any) {
    console.error(
      "React Router caught the following error during render",
      error,
      errorInfo
    );
  }

  render() {
    return this.state.error !== undefined ? (
      <RouteContext.Provider value={this.props.routeContext}>
        <RouteErrorContext.Provider
          value={this.state.error}
          children={this.props.component}
        />
      </RouteContext.Provider>
    ) : (
      this.props.children
    );
  }
}

interface RenderedRouteProps {
  routeContext: RouteContextObject;
  match: RouteMatch<string, RouteObject>;
  children: React.ReactNode | null;
}

function RenderedRoute({ routeContext, match, children }: RenderedRouteProps) {
  let dataRouterContext = React.useContext(DataRouterContext);

  // Track how deep we got in our render pass to emulate SSR componentDidCatch
  // in a DataStaticRouter
  if (
    dataRouterContext &&
    dataRouterContext.static &&
    dataRouterContext.staticContext &&
    (match.route.errorElement || match.route.ErrorBoundary)
  ) {
    dataRouterContext.staticContext._deepestRenderedBoundaryId = match.route.id;
  }

  return (
    <RouteContext.Provider value={routeContext}>
      {children}
    </RouteContext.Provider>
  );
}

export function _renderMatches(
  matches: RouteMatch[] | null,
  parentMatches: RouteMatch[] = [],
  dataRouterState: RemixRouter["state"] | null = null,
  future: RemixRouter["future"] | null = null
): React.ReactElement | null {
  if (matches == null) {
    if (dataRouterState?.errors) {
      // Don't bail if we have data router errors so we can render them in the
      // boundary.  Use the pre-matched (or shimmed) matches
      matches = dataRouterState.matches as DataRouteMatch[];
    } else {
      return null;
    }
  }

  let renderedMatches = matches;

  // If we have data errors, trim matches to the highest error boundary
  let errors = dataRouterState?.errors;
  if (errors != null) {
    let errorIndex = renderedMatches.findIndex(
      (m) => m.route.id && errors?.[m.route.id] !== undefined
    );
    invariant(
      errorIndex >= 0,
      `Could not find a matching route for errors on route IDs: ${Object.keys(
        errors
      ).join(",")}`
    );
    renderedMatches = renderedMatches.slice(
      0,
      Math.min(renderedMatches.length, errorIndex + 1)
    );
  }

  // If we're in a partial hydration mode, detect if we need to render down to
  // a given HydrateFallback while we load the rest of the hydration data
  let renderFallback = false;
  let fallbackIndex = -1;
  if (dataRouterState) {
    for (let i = 0; i < renderedMatches.length; i++) {
      let match = renderedMatches[i];
      // Track the deepest fallback up until the first route without data
      if (match.route.HydrateFallback || match.route.hydrateFallbackElement) {
        fallbackIndex = i;
      }

      if (match.route.id) {
        let { loaderData, errors } = dataRouterState;
        let needsToRunLoader =
          match.route.loader &&
          loaderData[match.route.id] === undefined &&
          (!errors || errors[match.route.id] === undefined);
        if (match.route.lazy || needsToRunLoader) {
          // We found the first route that's not ready to render (waiting on
          // lazy, or has a loader that hasn't run yet).  Flag that we need to
          // render a fallback and render up until the appropriate fallback
          renderFallback = true;
          if (fallbackIndex >= 0) {
            renderedMatches = renderedMatches.slice(0, fallbackIndex + 1);
          } else {
            renderedMatches = [renderedMatches[0]];
          }
          break;
        }
      }
    }
  }

  return renderedMatches.reduceRight((outlet, match, index) => {
    // Only data routers handle errors/fallbacks
    let error: any;
    let shouldRenderHydrateFallback = false;
    let errorElement: React.ReactNode | null = null;
    let hydrateFallbackElement: React.ReactNode | null = null;
    if (dataRouterState) {
      error = errors && match.route.id ? errors[match.route.id] : undefined;
      errorElement = match.route.errorElement || defaultErrorElement;

      if (renderFallback) {
        if (fallbackIndex < 0 && index === 0) {
          warningOnce(
            "route-fallback",
            false,
            "No `HydrateFallback` element provided to render during initial hydration"
          );
          shouldRenderHydrateFallback = true;
          hydrateFallbackElement = null;
        } else if (fallbackIndex === index) {
          shouldRenderHydrateFallback = true;
          hydrateFallbackElement = match.route.hydrateFallbackElement || null;
        }
      }
    }

    let matches = parentMatches.concat(renderedMatches.slice(0, index + 1));
    let getChildren = () => {
      let children: React.ReactNode;
      if (error) {
        children = errorElement;
      } else if (shouldRenderHydrateFallback) {
        children = hydrateFallbackElement;
      } else if (match.route.Component) {
        // Note: This is a de-optimized path since React won't re-use the
        // ReactElement since it's identity changes with each new
        // React.createElement call.  We keep this so folks can use
        // `<Route Component={...}>` in `<Routes>` but generally `Component`
        // usage is only advised in `RouterProvider` when we can convert it to
        // `element` ahead of time.
        children = <match.route.Component />;
      } else if (match.route.element) {
        children = match.route.element;
      } else {
        children = outlet;
      }
      return (
        <RenderedRoute
          match={match}
          routeContext={{
            outlet,
            matches,
            isDataRoute: dataRouterState != null,
          }}
          children={children}
        />
      );
    };
    // Only wrap in an error boundary within data router usages when we have an
    // ErrorBoundary/errorElement on this route.  Otherwise let it bubble up to
    // an ancestor ErrorBoundary/errorElement
    return dataRouterState &&
      (match.route.ErrorBoundary || match.route.errorElement || index === 0) ? (
      <RenderErrorBoundary
        location={dataRouterState.location}
        revalidation={dataRouterState.revalidation}
        component={errorElement}
        error={error}
        children={getChildren()}
        routeContext={{ outlet: null, matches, isDataRoute: true }}
      />
    ) : (
      getChildren()
    );
  }, null as React.ReactElement | null);
}

enum DataRouterHook {
  UseBlocker = "useBlocker",
  UseRevalidator = "useRevalidator",
  UseNavigateStable = "useNavigate",
}

enum DataRouterStateHook {
  UseBlocker = "useBlocker",
  UseLoaderData = "useLoaderData",
  UseActionData = "useActionData",
  UseRouteError = "useRouteError",
  UseNavigation = "useNavigation",
  UseRouteLoaderData = "useRouteLoaderData",
  UseMatches = "useMatches",
  UseRevalidator = "useRevalidator",
  UseNavigateStable = "useNavigate",
  UseRouteId = "useRouteId",
}

function getDataRouterConsoleError(
  hookName: DataRouterHook | DataRouterStateHook
) {
  return `${hookName} must be used within a data router.  See https://reactrouter.com/routers/picking-a-router.`;
}

function useDataRouterContext(hookName: DataRouterHook) {
  let ctx = React.useContext(DataRouterContext);
  invariant(ctx, getDataRouterConsoleError(hookName));
  return ctx;
}

function useDataRouterState(hookName: DataRouterStateHook) {
  let state = React.useContext(DataRouterStateContext);
  invariant(state, getDataRouterConsoleError(hookName));
  return state;
}

function useRouteContext(hookName: DataRouterStateHook) {
  let route = React.useContext(RouteContext);
  invariant(route, getDataRouterConsoleError(hookName));
  return route;
}

// Internal version with hookName-aware debugging
function useCurrentRouteId(hookName: DataRouterStateHook) {
  let route = useRouteContext(hookName);
  let thisRoute = route.matches[route.matches.length - 1];
  invariant(
    thisRoute.route.id,
    `${hookName} can only be used on routes that contain a unique "id"`
  );
  return thisRoute.route.id;
}

/**
 * Returns the ID for the nearest contextual route
 */
export function useRouteId() {
  return useCurrentRouteId(DataRouterStateHook.UseRouteId);
}

/**
  Returns the current navigation, defaulting to an "idle" navigation when no navigation is in progress. You can use this to render pending UI (like a global spinner) or read FormData from a form navigation.

  ```tsx
  import { useNavigation } from "react-router"

  function SomeComponent() {
    let navigation = useNavigation();
    navigation.state
    navigation.formData
    // etc.
  }
  ```

  @category Hooks
 */
export function useNavigation() {
  let state = useDataRouterState(DataRouterStateHook.UseNavigation);
  return state.navigation;
}

/**
  Revalidate the data on the page for reasons outside of normal data mutations like window focus or polling on an interval.

  ```tsx
  import { useRevalidator } from "react-router";

  function WindowFocusRevalidator() {
    const revalidator = useRevalidator();

    useFakeWindowFocus(() => {
      revalidator.revalidate();
    });

    return (
      <div hidden={revalidator.state === "idle"}>
        Revalidating...
      </div>
    );
  }
  ```

  Note that page data is already revalidated automatically after actions. If you find yourself using this for normal CRUD operations on your data in response to user interactions, you're probably not taking advantage of the other APIs like {@link useFetcher}, {@link Form}, {@link useSubmit} that do this automatically.

  @category Hooks
 */
export function useRevalidator() {
  let dataRouterContext = useDataRouterContext(DataRouterHook.UseRevalidator);
  let state = useDataRouterState(DataRouterStateHook.UseRevalidator);
  return React.useMemo(
    () => ({
      async revalidate() {
        await dataRouterContext.router.revalidate();
      },
      state: state.revalidation,
    }),
    [dataRouterContext.router, state.revalidation]
  );
}

/**
 * Returns the active route matches, useful for accessing loaderData for
 * parent/child routes or the route "handle" property
 *
 * @category Hooks
 */
export function useMatches(): UIMatch[] {
  let { matches, loaderData } = useDataRouterState(
    DataRouterStateHook.UseMatches
  );
  return React.useMemo(
    () => matches.map((m) => convertRouteMatchToUiMatch(m, loaderData)),
    [matches, loaderData]
  );
}

/**
  Returns the data from the closest route {@link LoaderFunction | loader} or {@link ClientLoaderFunction | client loader}.

  ```tsx
  import { useLoaderData } from "react-router"

  export async function loader() {
    return await fakeDb.invoices.findAll();
  }

  export default function Invoices() {
    let invoices = useLoaderData<typeof loader>();
    // ...
  }
  ```

  @category Hooks
 */
export function useLoaderData(): unknown {
  let state = useDataRouterState(DataRouterStateHook.UseLoaderData);
  let routeId = useCurrentRouteId(DataRouterStateHook.UseLoaderData);

  if (state.errors && state.errors[routeId] != null) {
    console.error(
      `You cannot \`useLoaderData\` in an errorElement (routeId: ${routeId})`
    );
    return undefined;
  }
  return state.loaderData[routeId];
}

/**
  Returns the loader data for a given route by route ID.

  ```tsx
  import { useRouteLoaderData } from "react-router";

  function SomeComponent() {
    const { user } = useRouteLoaderData("root");
  }
  ```

  Route IDs are created automatically. They are simply the path of the route file relative to the app folder without the extension.

  | Route Filename             | Route ID             |
  | -------------------------- | -------------------- |
  | `app/root.tsx`             | `"root"`             |
  | `app/routes/teams.tsx`     | `"routes/teams"`     |
  | `app/whatever/teams.$id.tsx` | `"whatever/teams.$id"` |

  If you created an ID manually, you can use that instead:

  ```tsx
  route("/", "containers/app.tsx", { id: "app" }})
  ```

  @category Hooks
 */
export function useRouteLoaderData(routeId: string): unknown {
  let state = useDataRouterState(DataRouterStateHook.UseRouteLoaderData);
  return state.loaderData[routeId];
}

/**
  Returns the action data from the most recent POST navigation form submission or `undefined` if there hasn't been one.

  ```tsx
  import { Form, useActionData } from "react-router"

  export async function action({ request }) {
    const body = await request.formData()
    const name = body.get("visitorsName")
    return { message: `Hello, ${name}` }
  }

  export default function Invoices() {
    const data = useActionData()
    return (
      <Form method="post">
        <input type="text" name="visitorsName" />
        {data ? data.message : "Waiting..."}
      </Form>
    )
  }
  ```

  @category Hooks
 */
export function useActionData(): unknown {
  let state = useDataRouterState(DataRouterStateHook.UseActionData);
  let routeId = useCurrentRouteId(DataRouterStateHook.UseLoaderData);
  return state.actionData ? state.actionData[routeId] : undefined;
}

/**
  Accesses the error thrown during an {@link ActionFunction | action}, {@link LoaderFunction | loader}, or component render to be used in a route module Error Boundary.

  ```tsx
  export function ErrorBoundary() {
    const error = useRouteError();
    return <div>{error.message}</div>;
  }
  ```

  @category Hooks
 */
export function useRouteError(): unknown {
  let error = React.useContext(RouteErrorContext);
  let state = useDataRouterState(DataRouterStateHook.UseRouteError);
  let routeId = useCurrentRouteId(DataRouterStateHook.UseRouteError);

  // If this was a render error, we put it in a RouteError context inside
  // of RenderErrorBoundary
  if (error !== undefined) {
    return error;
  }

  // Otherwise look for errors from our data router state
  return state.errors?.[routeId];
}

/**
  Returns the resolved promise value from the closest {@link Await | `<Await>`}.

  ```tsx
  function SomeDescendant() {
    const value = useAsyncValue();
    // ...
  }

  // somewhere in your app
  <Await resolve={somePromise}>
    <SomeDescendant />
  </Await>
  ```

  @category Hooks
 */
export function useAsyncValue(): unknown {
  let value = React.useContext(AwaitContext);
  return value?._data;
}

/**
  Returns the rejection value from the closest {@link Await | `<Await>`}.

  ```tsx
  import { Await, useAsyncError } from "react-router"

  function ErrorElement() {
    const error = useAsyncError();
    return (
      <p>Uh Oh, something went wrong! {error.message}</p>
    );
  }

  // somewhere in your app
  <Await
    resolve={promiseThatRejects}
    errorElement={<ErrorElement />}
  />
  ```

  @category Hooks
 */
export function useAsyncError(): unknown {
  let value = React.useContext(AwaitContext);
  return value?._error;
}

let blockerId = 0;

/**
 * Allow the application to block navigations within the SPA and present the
 * user a confirmation dialog to confirm the navigation.  Mostly used to avoid
 * using half-filled form data.  This does not handle hard-reloads or
 * cross-origin navigations.
 *
 * @category Hooks
 */
export function useBlocker(shouldBlock: boolean | BlockerFunction): Blocker {
  let { router, basename } = useDataRouterContext(DataRouterHook.UseBlocker);
  let state = useDataRouterState(DataRouterStateHook.UseBlocker);

  let [blockerKey, setBlockerKey] = React.useState("");
  let blockerFunction = React.useCallback<BlockerFunction>(
    (arg) => {
      if (typeof shouldBlock !== "function") {
        return !!shouldBlock;
      }
      if (basename === "/") {
        return shouldBlock(arg);
      }

      // If they provided us a function and we've got an active basename, strip
      // it from the locations we expose to the user to match the behavior of
      // useLocation
      let { currentLocation, nextLocation, historyAction } = arg;
      return shouldBlock({
        currentLocation: {
          ...currentLocation,
          pathname:
            stripBasename(currentLocation.pathname, basename) ||
            currentLocation.pathname,
        },
        nextLocation: {
          ...nextLocation,
          pathname:
            stripBasename(nextLocation.pathname, basename) ||
            nextLocation.pathname,
        },
        historyAction,
      });
    },
    [basename, shouldBlock]
  );

  // This effect is in charge of blocker key assignment and deletion (which is
  // tightly coupled to the key)
  React.useEffect(() => {
    let key = String(++blockerId);
    setBlockerKey(key);
    return () => router.deleteBlocker(key);
  }, [router]);

  // This effect handles assigning the blockerFunction.  This is to handle
  // unstable blocker function identities, and happens only after the prior
  // effect so we don't get an orphaned blockerFunction in the router with a
  // key of "".  Until then we just have the IDLE_BLOCKER.
  React.useEffect(() => {
    if (blockerKey !== "") {
      router.getBlocker(blockerKey, blockerFunction);
    }
  }, [router, blockerKey, blockerFunction]);

  // Prefer the blocker from `state` not `router.state` since DataRouterContext
  // is memoized so this ensures we update on blocker state updates
  return blockerKey && state.blockers.has(blockerKey)
    ? state.blockers.get(blockerKey)!
    : IDLE_BLOCKER;
}

/**
 * Stable version of useNavigate that is used when we are in the context of
 * a RouterProvider.
 *
 * @private
 */
function useNavigateStable(): NavigateFunction {
  let { router } = useDataRouterContext(DataRouterHook.UseNavigateStable);
  let id = useCurrentRouteId(DataRouterStateHook.UseNavigateStable);

  let activeRef = React.useRef(false);
  useIsomorphicLayoutEffect(() => {
    activeRef.current = true;
  });

  let navigate: NavigateFunction = React.useCallback(
    async (to: To | number, options: NavigateOptions = {}) => {
      warning(activeRef.current, navigateEffectWarning);

      // Short circuit here since if this happens on first render the navigate
      // is useless because we haven't wired up our router subscriber yet
      if (!activeRef.current) return;

      if (typeof to === "number") {
        router.navigate(to);
      } else {
        await router.navigate(to, { fromRouteId: id, ...options });
      }
    },
    [router, id]
  );

  return navigate;
}

const alreadyWarned: Record<string, boolean> = {};

function warningOnce(key: string, cond: boolean, message: string) {
  if (!cond && !alreadyWarned[key]) {
    alreadyWarned[key] = true;
    warning(false, message);
  }
}<|MERGE_RESOLUTION|>--- conflicted
+++ resolved
@@ -18,11 +18,6 @@
   IDLE_BLOCKER,
   Action as NavigationType,
   UNSAFE_convertRouteMatchToUiMatch as convertRouteMatchToUiMatch,
-<<<<<<< HEAD
-=======
-  UNSAFE_decodePath as decodePath,
-  UNSAFE_getResolveToMatches as getResolveToMatches,
->>>>>>> 7b22365b
   UNSAFE_invariant as invariant,
   isRouteErrorResponse,
   joinPaths,
@@ -50,7 +45,7 @@
   RouteContext,
   RouteErrorContext,
 } from "./context";
-import { getResolveToMatches } from "./router/utils";
+import { decodePath, getResolveToMatches } from "./router/utils";
 
 // TODO: Let's get this back to using an import map and development/production
 // condition once we get the rollup build replaced

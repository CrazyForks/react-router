import type * as Vite from "vite";
import { execSync } from "node:child_process";
import path from "node:path";
import fse from "fs-extra";
import colors from "picocolors";
import pick from "lodash/pick";
import omit from "lodash/omit";
import PackageJson from "@npmcli/package-json";

import {
  type RouteManifest,
  type ConfigRoute,
  type DefineRoutesFunction,
  defineRoutes,
} from "./config/routes";
import { flatRoutes } from "./config/flatRoutes";
import { detectPackageManager } from "./cli/detectPackageManager";

const excludedConfigPresetKeys = ["presets"] as const satisfies ReadonlyArray<
  keyof VitePluginConfig
>;

type ExcludedConfigPresetKey = (typeof excludedConfigPresetKeys)[number];

type ConfigPreset = Omit<VitePluginConfig, ExcludedConfigPresetKey>;

export type Preset = {
  name: string;
  reactRouterConfig?: (args: {
    reactRouterUserConfig: VitePluginConfig;
  }) => ConfigPreset | Promise<ConfigPreset>;
  reactRouterConfigResolved?: (args: {
    reactRouterConfig: ResolvedVitePluginConfig;
  }) => void | Promise<void>;
};

// Only expose a subset of route properties to the "serverBundles" function
const branchRouteProperties = [
  "id",
  "path",
  "file",
  "index",
] as const satisfies ReadonlyArray<keyof ConfigRoute>;
type BranchRoute = Pick<ConfigRoute, (typeof branchRouteProperties)[number]>;

export const configRouteToBranchRoute = (
  configRoute: ConfigRoute
): BranchRoute => pick(configRoute, branchRouteProperties);

export type ServerBundlesFunction = (args: {
  branch: BranchRoute[];
}) => string | Promise<string>;

type BaseBuildManifest = {
  routes: RouteManifest;
};

type DefaultBuildManifest = BaseBuildManifest & {
  serverBundles?: never;
  routeIdToServerBundleId?: never;
};

export type ServerBundlesBuildManifest = BaseBuildManifest & {
  serverBundles: {
    [serverBundleId: string]: {
      id: string;
      file: string;
    };
  };
  routeIdToServerBundleId: Record<string, string>;
};

type ServerModuleFormat = "esm" | "cjs";

interface FutureConfig {
  v3_fetcherPersist: boolean;
  v3_relativeSplatPath: boolean;
  v3_throwAbortReason: boolean;
<<<<<<< HEAD
  unstable_serverComponents: boolean;
=======
>>>>>>> 13d6d438
}

export type BuildManifest = DefaultBuildManifest | ServerBundlesBuildManifest;

type BuildEndHook = (args: {
  buildManifest: BuildManifest | undefined;
  reactRouterConfig: ResolvedVitePluginConfig;
  viteConfig: Vite.ResolvedConfig;
}) => void | Promise<void>;

export type VitePluginConfig = {
  /**
   * The path to the `app` directory, relative to `remix.config.js`. Defaults
   * to `"app"`.
   */
  appDirectory?: string;

  /**
   * A function for defining custom routes, in addition to those already defined
   * using the filesystem convention in `app/routes`. Both sets of routes will
   * be merged.
   */
  routes?: (
    defineRoutes: DefineRoutesFunction
  ) =>
    | ReturnType<DefineRoutesFunction>
    | Promise<ReturnType<DefineRoutesFunction>>;

  /**
   * The output format of the server build. Defaults to "esm".
   */
  serverModuleFormat?: ServerModuleFormat;

  /**
   * A list of filenames or a glob patterns to match files in the `app/routes`
   * directory that Remix will ignore. Matching files will not be recognized as
   * routes.
   */
  ignoredRouteFiles?: string[];

  /**
   * Enabled future flags
   */
  future?: [keyof FutureConfig] extends [never]
    ? // Partial<FutureConfig> doesn't work when it's empty so just prevent any keys
      { [key: string]: never }
    : Partial<FutureConfig>;

  /**
   * The React Router app basename.  Defaults to `"/"`.
   */
  basename?: string;
  /**
   * The path to the build directory, relative to the project. Defaults to
   * `"build"`.
   */
  buildDirectory?: string;
  /**
   * A function that is called after the full React Router build is complete.
   */
  buildEnd?: BuildEndHook;
  /**
   * Whether to write a `"manifest.json"` file to the build directory.`
   * Defaults to `false`.
   */
  manifest?: boolean;
  /**
   * An array of URLs to prerender to HTML files at build time.  Can also be a
   * function returning an array to dynamically generate URLs.
   */
  prerender?: Array<string> | (() => Array<string> | Promise<Array<string>>);
  /**
   * An array of React Router plugin config presets to ease integration with
   * other platforms and tools.
   */
  presets?: Array<Preset>;
  /**
   * The file name of the server build output. This file
   * should end in a `.js` extension and should be deployed to your server.
   * Defaults to `"index.js"`.
   */
  serverBuildFile?: string;
  /**
   * A function for assigning routes to different server bundles. This
   * function should return a server bundle ID which will be used as the
   * bundle's directory name within the server build directory.
   */
  serverBundles?: ServerBundlesFunction;
  /**
   * Enable server-side rendering for your application. Disable to use "SPA
   * Mode", which will request the `/` path at build-time and save it as an
   * `index.html` file with your assets so your application can be deployed as a
   * SPA without server-rendering. Default's to `true`.
   */
  ssr?: boolean;
};

export type ResolvedVitePluginConfig = Readonly<{
  /**
   * The absolute path to the application source directory.
   */
  appDirectory: string;
  /**
   * The React Router app basename.  Defaults to `"/"`.
   */
  basename: string;
  /**
   * The absolute path to the build directory.
   */
  buildDirectory: string;
  /**
   * A function that is called after the full React Router build is complete.
   */
  buildEnd?: BuildEndHook;
  /**
   * Enabled future flags
   */
  future: FutureConfig;
  /**
   * Whether to write a `"manifest.json"` file to the build directory.`
   * Defaults to `false`.
   */
  manifest: boolean;
  /**
   * An array of URLs to prerender to HTML files at build time.
   */
  prerender: Array<string> | null;
  /**
   * Derived from Vite's `base` config
   * */
  publicPath: string;
  /**
   * An object of all available routes, keyed by route id.
   */
  routes: RouteManifest;
  /**
   * The file name of the server build output. This file
   * should end in a `.js` extension and should be deployed to your server.
   * Defaults to `"index.js"`.
   */
  serverBuildFile: string;
  /**
   * A function for assigning routes to different server bundles. This
   * function should return a server bundle ID which will be used as the
   * bundle's directory name within the server build directory.
   */
  serverBundles?: ServerBundlesFunction;
  /**
   * The output format of the server build. Defaults to "esm".
   */
  serverModuleFormat: ServerModuleFormat;
  /**
   * Enable server-side rendering for your application. Disable to use "SPA
   * Mode", which will request the `/` path at build-time and save it as an
   * `index.html` file with your assets so your application can be deployed as a
   * SPA without server-rendering. Default's to `true`.
   */
  ssr: boolean;
}>;

let mergeReactRouterConfig = (
  ...configs: VitePluginConfig[]
): VitePluginConfig => {
  let reducer = (
    configA: VitePluginConfig,
    configB: VitePluginConfig
  ): VitePluginConfig => {
    let mergeRequired = (key: keyof VitePluginConfig) =>
      configA[key] !== undefined && configB[key] !== undefined;

    return {
      ...configA,
      ...configB,
      ...(mergeRequired("buildEnd")
        ? {
            buildEnd: async (...args) => {
              await Promise.all([
                configA.buildEnd?.(...args),
                configB.buildEnd?.(...args),
              ]);
            },
          }
        : {}),
      ...(mergeRequired("future")
        ? {
            future: {
              ...configA.future,
              ...configB.future,
            },
          }
        : {}),
      ...(mergeRequired("ignoredRouteFiles")
        ? {
            ignoredRouteFiles: Array.from(
              new Set([
                ...(configA.ignoredRouteFiles ?? []),
                ...(configB.ignoredRouteFiles ?? []),
              ])
            ),
          }
        : {}),
      ...(mergeRequired("presets")
        ? {
            presets: [...(configA.presets ?? []), ...(configB.presets ?? [])],
          }
        : {}),
      ...(mergeRequired("routes")
        ? {
            routes: async (...args) => {
              let [routesA, routesB] = await Promise.all([
                configA.routes?.(...args),
                configB.routes?.(...args),
              ]);

              return {
                ...routesA,
                ...routesB,
              };
            },
          }
        : {}),
    };
  };

  return configs.reduce(reducer, {});
};

// Inlined from https://github.com/jsdf/deep-freeze
let deepFreeze = (o: any) => {
  Object.freeze(o);
  let oIsFunction = typeof o === "function";
  let hasOwnProp = Object.prototype.hasOwnProperty;
  Object.getOwnPropertyNames(o).forEach(function (prop) {
    if (
      hasOwnProp.call(o, prop) &&
      (oIsFunction
        ? prop !== "caller" && prop !== "callee" && prop !== "arguments"
        : true) &&
      o[prop] !== null &&
      (typeof o[prop] === "object" || typeof o[prop] === "function") &&
      !Object.isFrozen(o[prop])
    ) {
      deepFreeze(o[prop]);
    }
  });
  return o;
};

export async function resolveReactRouterConfig({
  rootDirectory,
  reactRouterUserConfig,
  viteUserConfig,
  viteCommand,
}: {
  rootDirectory: string;
  reactRouterUserConfig: VitePluginConfig;
  viteUserConfig: Vite.UserConfig;
  viteCommand: Vite.ConfigEnv["command"];
}) {
  let presets: VitePluginConfig[] = (
    await Promise.all(
      (reactRouterUserConfig.presets ?? []).map(async (preset) => {
        if (!preset.name) {
          throw new Error(
            "React Router presets must have a `name` property defined."
          );
        }

        if (!preset.reactRouterConfig) {
          return null;
        }

        let configPreset: VitePluginConfig = omit(
          await preset.reactRouterConfig({ reactRouterUserConfig }),
          excludedConfigPresetKeys
        );

        return configPreset;
      })
    )
  ).filter(function isNotNull<T>(value: T | null): value is T {
    return value !== null;
  });

  let defaults = {
    basename: "/",
    buildDirectory: "build",
    manifest: false,
    serverBuildFile: "index.js",
    serverModuleFormat: "esm",
    ssr: true,
  } as const satisfies Partial<VitePluginConfig>;

  let {
    appDirectory: userAppDirectory,
    basename,
    buildDirectory: userBuildDirectory,
    buildEnd,
    future: userFuture,
    ignoredRouteFiles,
    manifest,
    routes: userRoutesFunction,
    prerender: prerenderConfig,
    serverBuildFile,
    serverBundles,
    serverModuleFormat,
    ssr,
  } = {
    ...defaults, // Default values should be completely overridden by user/preset config, not merged
    ...mergeReactRouterConfig(...presets, reactRouterUserConfig),
  };

  // Log warning for incompatible vite config flags
  if (!ssr && serverBundles) {
    console.warn(
      colors.yellow(
        colors.bold("⚠️  SPA Mode: ") +
          "the `serverBundles` config is invalid with " +
          "`ssr:false` and will be ignored`"
      )
    );
    serverBundles = undefined;
  }

  let prerender: Array<string> | null = null;
  if (prerenderConfig) {
    if (Array.isArray(prerenderConfig)) {
      prerender = prerenderConfig;
    } else if (typeof prerenderConfig === "function") {
      prerender = await prerenderConfig();
    } else {
      throw new Error(
        "The `prerender` config must be an array of string paths, or a function " +
          "returning an array of string paths"
      );
    }
  }

  let appDirectory = path.resolve(rootDirectory, userAppDirectory || "app");
  let buildDirectory = path.resolve(rootDirectory, userBuildDirectory);
  let publicPath = viteUserConfig.base ?? "/";

  if (
    basename !== "/" &&
    viteCommand === "serve" &&
    !viteUserConfig.server?.middlewareMode &&
    !basename.startsWith(publicPath)
  ) {
    throw new Error(
      "When using the React Router `basename` and the Vite `base` config, " +
        "the `basename` config must begin with `base` for the default " +
        "Vite dev server."
    );
  }

  let rootRouteFile = findEntry(appDirectory, "root");
  if (!rootRouteFile) {
    throw new Error(`Missing "root" route file in ${appDirectory}`);
  }

  let routes: RouteManifest = {
    root: { path: "", id: "root", file: rootRouteFile },
  };
  if (fse.existsSync(path.resolve(appDirectory, "routes"))) {
    let fileRoutes = flatRoutes(appDirectory, ignoredRouteFiles);
    for (let route of Object.values(fileRoutes)) {
      routes[route.id] = { ...route, parentId: route.parentId || "root" };
    }
  }
  if (userRoutesFunction) {
    let userRoutes = await userRoutesFunction(defineRoutes);
    for (let route of Object.values(userRoutes)) {
      routes[route.id] = { ...route, parentId: route.parentId || "root" };
    }
  }

  let future: FutureConfig = {
    v3_fetcherPersist: userFuture?.v3_fetcherPersist === true,
    v3_relativeSplatPath: userFuture?.v3_relativeSplatPath === true,
    v3_throwAbortReason: userFuture?.v3_throwAbortReason === true,
<<<<<<< HEAD
    unstable_serverComponents: userFuture?.unstable_serverComponents === true,
=======
>>>>>>> 13d6d438
  };

  let reactRouterConfig: ResolvedVitePluginConfig = deepFreeze({
    appDirectory,
    basename,
    buildDirectory,
    buildEnd,
    future,
    manifest,
    prerender,
    publicPath,
    routes,
    serverBuildFile,
    serverBundles,
    serverModuleFormat,
    ssr,
  });

  for (let preset of reactRouterUserConfig.presets ?? []) {
    await preset.reactRouterConfigResolved?.({ reactRouterConfig });
  }

  return reactRouterConfig;
}

export async function resolveEntryFiles({
  rootDirectory,
  reactRouterConfig,
}: {
  rootDirectory: string;
  reactRouterConfig: ResolvedVitePluginConfig;
}) {
  let { appDirectory, future } = reactRouterConfig;

  let defaultsDirectory = path.resolve(__dirname, "config", "defaults");

  let userEntryClientFile = findEntry(appDirectory, "entry.client");
  let userEntryServerFile = findEntry(appDirectory, "entry.server");
  let userEntryReactServerFile = findEntry(appDirectory, "entry.react-server");

  let entryServerFile: string;
  let entryReactServerFile: string | undefined;
  let entryClientFile =
    userEntryClientFile || future.unstable_serverComponents
      ? "entry.client.rsc.tsx"
      : "entry.client.tsx";

  let pkgJson = await PackageJson.load(rootDirectory);
  let deps = pkgJson.content.dependencies ?? {};
<<<<<<< HEAD
  let serverRuntime = deps["@react-router/deno"]
    ? "deno"
    : deps["@react-router/cloudflare"]
    ? "cloudflare"
    : deps["@react-router/node"]
    ? "node"
    : undefined;

  if (isSpaMode) {
=======

  if (!reactRouterConfig.ssr) {
>>>>>>> 13d6d438
    // This is a super-simple default since we don't need streaming in SPA Mode.
    // We can include this in a remix-spa template, but right now `npx remix reveal`
    // will still expose the streaming template since that command doesn't have
    // access to the `ssr:false` flag in the vite config (the streaming template
    // works just fine so maybe instead of having this we _only have this version
    // in the template...).  We let users manage an entry.server file in SPA Mode
    // so they can de ide if they want to hydrate the full document or just an
    // embedded `<div id="app">` or whatever.
    entryServerFile = "entry.server.spa.tsx";
  } else if (userEntryServerFile) {
    entryServerFile = userEntryServerFile;
  } else {
    if (!serverRuntime) {
      let serverRuntimes = [
        "@react-router/deno",
        "@react-router/cloudflare",
        "@react-router/node",
      ];
      let formattedList = disjunctionListFormat.format(serverRuntimes);
      throw new Error(
        `Could not determine server runtime. Please install one of the following: ${formattedList}`
      );
    }

    if (!deps["isbot"]) {
      console.log(
        "adding `isbot` to your package.json, you should commit this change"
      );

      pkgJson.update({
        dependencies: {
          ...pkgJson.content.dependencies,
          isbot: "^4",
        },
      });

      await pkgJson.save();

      let packageManager = detectPackageManager() ?? "npm";

      execSync(`${packageManager} install`, {
        cwd: rootDirectory,
        stdio: "inherit",
      });
    }

    entryServerFile = reactRouterConfig.future.unstable_serverComponents
      ? `entry.server.${serverRuntime}.rsc.tsx`
      : `entry.server.${serverRuntime}.tsx`;
  }

  if (future.unstable_serverComponents) {
    if (userEntryReactServerFile) {
      entryReactServerFile = userEntryReactServerFile;
    } else {
      if (!serverRuntime) {
        let serverRuntimes = [
          "@react-router/deno",
          "@react-router/cloudflare",
          "@react-router/node",
        ];
        let formattedList = disjunctionListFormat.format(serverRuntimes);
        throw new Error(
          `Could not determine server runtime. Please install one of the following: ${formattedList}`
        );
      }

      entryReactServerFile = `entry.react-server.${
        serverRuntime === "node" ? serverRuntime : "web"
      }.tsx`;
    }
  }

  let entryClientFilePath = userEntryClientFile
    ? path.resolve(reactRouterConfig.appDirectory, userEntryClientFile)
    : path.resolve(defaultsDirectory, entryClientFile);

  let entryServerFilePath = userEntryServerFile
    ? path.resolve(reactRouterConfig.appDirectory, userEntryServerFile)
    : path.resolve(defaultsDirectory, entryServerFile);

  let entryReactServerFilePath = userEntryReactServerFile
    ? path.resolve(reactRouterConfig.appDirectory, userEntryReactServerFile)
    : entryReactServerFile
    ? path.resolve(defaultsDirectory, entryReactServerFile)
    : undefined;

  return { entryClientFilePath, entryReactServerFilePath, entryServerFilePath };
}

const entryExts = [".js", ".jsx", ".ts", ".tsx"];

function findEntry(dir: string, basename: string): string | undefined {
  for (let ext of entryExts) {
    let file = path.resolve(dir, basename + ext);
    if (fse.existsSync(file)) return path.relative(dir, file);
  }

  return undefined;
}

// adds types for `Intl.ListFormat` to the global namespace
// we could also update our `tsconfig.json` to include `lib: ["es2021"]`
declare namespace Intl {
  type ListType = "conjunction" | "disjunction";

  interface ListFormatOptions {
    localeMatcher?: "lookup" | "best fit";
    type?: ListType;
    style?: "long" | "short" | "narrow";
  }

  interface ListFormatPart {
    type: "element" | "literal";
    value: string;
  }

  class ListFormat {
    constructor(locales?: string | string[], options?: ListFormatOptions);
    format(values: any[]): string;
    formatToParts(values: any[]): ListFormatPart[];
    supportedLocalesOf(
      locales: string | string[],
      options?: ListFormatOptions
    ): string[];
  }
}

let disjunctionListFormat = new Intl.ListFormat("en", {
  style: "long",
  type: "disjunction",
});<|MERGE_RESOLUTION|>--- conflicted
+++ resolved
@@ -76,10 +76,7 @@
   v3_fetcherPersist: boolean;
   v3_relativeSplatPath: boolean;
   v3_throwAbortReason: boolean;
-<<<<<<< HEAD
   unstable_serverComponents: boolean;
-=======
->>>>>>> 13d6d438
 }
 
 export type BuildManifest = DefaultBuildManifest | ServerBundlesBuildManifest;
@@ -460,10 +457,7 @@
     v3_fetcherPersist: userFuture?.v3_fetcherPersist === true,
     v3_relativeSplatPath: userFuture?.v3_relativeSplatPath === true,
     v3_throwAbortReason: userFuture?.v3_throwAbortReason === true,
-<<<<<<< HEAD
     unstable_serverComponents: userFuture?.unstable_serverComponents === true,
-=======
->>>>>>> 13d6d438
   };
 
   let reactRouterConfig: ResolvedVitePluginConfig = deepFreeze({
@@ -513,7 +507,6 @@
 
   let pkgJson = await PackageJson.load(rootDirectory);
   let deps = pkgJson.content.dependencies ?? {};
-<<<<<<< HEAD
   let serverRuntime = deps["@react-router/deno"]
     ? "deno"
     : deps["@react-router/cloudflare"]
@@ -522,11 +515,7 @@
     ? "node"
     : undefined;
 
-  if (isSpaMode) {
-=======
-
   if (!reactRouterConfig.ssr) {
->>>>>>> 13d6d438
     // This is a super-simple default since we don't need streaming in SPA Mode.
     // We can include this in a remix-spa template, but right now `npx remix reveal`
     // will still expose the streaming template since that command doesn't have

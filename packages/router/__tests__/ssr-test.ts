--- conflicted
+++ resolved
@@ -1,11 +1,8 @@
-<<<<<<< HEAD
-import urlDataStrategy from "./utils/urlDataStrategy";
-=======
 /**
  * @jest-environment node
  */
 
->>>>>>> f5f75115
+import urlDataStrategy from "./utils/urlDataStrategy";
 import type { StaticHandler, StaticHandlerContext } from "../router";
 import {
   UNSAFE_DEFERRED_SYMBOL,
@@ -1402,27 +1399,6 @@
       });
     });
 
-<<<<<<< HEAD
-    describe("router dataStrategy", () => {
-      it("should support document load navigations with custom dataStrategy", async () => {
-        let { query } = createStaticHandler(SSR_ROUTES, {
-          unstable_dataStrategy: urlDataStrategy,
-        });
-
-        let context = await query(createRequest("/custom"));
-        expect(context).toMatchObject({
-          actionData: null,
-          loaderData: {
-            custom: expect.any(URLSearchParams),
-          },
-          errors: null,
-          location: { pathname: "/custom" },
-          matches: [{ route: { id: "custom" } }],
-        });
-        expect(
-          (context as StaticHandlerContext).loaderData.custom.get("foo")
-        ).toEqual("bar");
-=======
     describe("getStaticContextFromError", () => {
       it("should provide a context for a second-pass render for a thrown error", async () => {
         let { query } = createStaticHandler(SSR_ROUTES);
@@ -1472,7 +1448,28 @@
           },
           statusCode: 400,
         });
->>>>>>> f5f75115
+      });
+    });
+
+    describe("router dataStrategy", () => {
+      it("should support document load navigations with custom dataStrategy", async () => {
+        let { query } = createStaticHandler(SSR_ROUTES, {
+          unstable_dataStrategy: urlDataStrategy,
+        });
+
+        let context = await query(createRequest("/custom"));
+        expect(context).toMatchObject({
+          actionData: null,
+          loaderData: {
+            custom: expect.any(URLSearchParams),
+          },
+          errors: null,
+          location: { pathname: "/custom" },
+          matches: [{ route: { id: "custom" } }],
+        });
+        expect(
+          (context as StaticHandlerContext).loaderData.custom.get("foo")
+        ).toEqual("bar");
       });
     });
   });
